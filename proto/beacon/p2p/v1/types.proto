syntax = "proto3";
package ethereum.beacon.p2p.v1;

import "eth/v1alpha1/shard.proto";
import "eth/v1alpha1/attestation.proto";
import "eth/v1alpha1/beacon_block.proto";
import "eth/v1alpha1/validator.proto";
import "github.com/gogo/protobuf/gogoproto/gogo.proto";

message BeaconState {
  // Versioning [1001-2000]
  uint64 genesis_time = 1001;
  bytes genesis_validators_root = 1002 [(gogoproto.moretags) = "ssz-size:\"32\""];
  uint64 slot = 1003;
  Fork fork = 1004;

  // History [2001-3000]
  ethereum.eth.v1alpha1.BeaconBlockHeader latest_block_header = 2001;
  repeated bytes block_roots = 2002 [(gogoproto.moretags) = "ssz-size:\"block_roots.size\""];
  repeated bytes state_roots = 2003 [(gogoproto.moretags) = "ssz-size:\"state_roots.size\""];
  repeated bytes historical_roots = 2004 [(gogoproto.moretags) = "ssz-size:\"?,32\" ssz-max:\"16777216\""];

  // Eth1 [3001-4000]
  ethereum.eth.v1alpha1.Eth1Data eth1_data = 3001;
  repeated ethereum.eth.v1alpha1.Eth1Data eth1_data_votes = 3002 [(gogoproto.moretags) = "ssz-max:\"eth1_data_votes.size\""];
  uint64 eth1_deposit_index = 3003;

  // Registry [4001-5000]
  repeated ethereum.eth.v1alpha1.Validator validators = 4001 [(gogoproto.moretags) = "ssz-max:\"1099511627776\""];
  repeated uint64 balances = 4002 [(gogoproto.moretags) = "ssz-max:\"1099511627776\""];

  // Randomness [5001-6000]
  repeated bytes randao_mixes = 5001 [(gogoproto.moretags) = "ssz-size:\"randao_mixes.size\""];

  // Slashings [6001-7000]
  repeated uint64 slashings = 6001 [(gogoproto.moretags) = "ssz-size:\"slashings.size\""];

  // Attestations [7001-8000]
  repeated PendingAttestation previous_epoch_attestations = 7001 [(gogoproto.moretags) = "ssz-max:\"previous_epoch_attestations.max\""];
  repeated PendingAttestation current_epoch_attestations = 7002 [(gogoproto.moretags) = "ssz-max:\"current_epoch_attestations.max\""];

  // Finality [8001-9000]
  // Spec type [4]Bitvector which means this would be a fixed size of 4 bits.
  bytes justification_bits = 8001 [(gogoproto.moretags) = "ssz-size:\"1\"", (gogoproto.casttype) = "github.com/prysmaticlabs/go-bitfield.Bitvector4"];
  ethereum.eth.v1alpha1.Checkpoint previous_justified_checkpoint = 8002;
  ethereum.eth.v1alpha1.Checkpoint current_justified_checkpoint = 8003;
  ethereum.eth.v1alpha1.Checkpoint finalized_checkpoint = 8004;

  // Shard [9001-10000]
  uint64 current_epoch_start_shard = 9001;
  repeated ethereum.eth.v1alpha1.ShardState shard_states = 9002 [(gogoproto.moretags) = "ssz-max:\"64\""];
  repeated uint64 online_countdown = 9003 [(gogoproto.moretags) = "ssz-max:\"1099511627776\""];
  ethereum.eth.v1alpha1.CompactCommittee current_light_committee = 9004;
  ethereum.eth.v1alpha1.CompactCommittee next_light_committee = 9005;
  repeated CustodyChunkChallengeRecord custody_chunk_challenge_records = 9006 [(gogoproto.moretags) = "ssz-max:\"16\""];
  uint64 custody_chunk_challenge_index = 9007;
}

message Fork {
  bytes previous_version = 1 [(gogoproto.moretags) = "ssz-size:\"4\""];
  bytes current_version = 2 [(gogoproto.moretags) = "ssz-size:\"4\""];
  uint64 epoch = 3;
}

message PendingAttestation {
  // Bitfield representation of validator indices that have voted exactly
  // the same vote and have been aggregated into this attestation.
  bytes aggregation_bits = 1 [(gogoproto.moretags) = "ssz-max:\"2048\"", (gogoproto.casttype) = "github.com/prysmaticlabs/go-bitfield.Bitlist"];
  ethereum.eth.v1alpha1.AttestationData data = 2;
  // The difference of when attestation gets created and get included on chain.
  uint64 inclusion_delay = 3;
  // The proposer who included the attestation in the block.
  uint64 proposer_index = 4;
  // Whether the pending attestation has successfully crosslinked.
  bool crosslink_success = 5;
}

message HistoricalBatch {
  repeated bytes block_roots = 1 [(gogoproto.moretags) = "ssz-size:\"block_roots.size\""];
  repeated bytes state_roots = 2 [(gogoproto.moretags) = "ssz-size:\"state_roots.size\""];
}

// The state summary object is defined for summarizing a state
// of a given slot. The summary facilitates regeneration of a
// specific state to allow easy playback using pre-saved state
// and blocks.
message StateSummary {
  // The slot of the state.
  uint64 slot = 1;
  // The block root of the state.
  bytes root = 2;
}

message SigningData {
  // The root of the object being signed.
  bytes object_root = 1 [(gogoproto.moretags) = "ssz-size:\"32\""];
  // The domain for the particular object being signed.
  bytes domain = 2 [(gogoproto.moretags) = "ssz-size:\"32\""];
}

message ForkData {
  // The current version of the fork.
  bytes current_version = 4 [(gogoproto.moretags) = "ssz-size:\"4\""];
  // The genesis validators root of the fork.
  bytes genesis_validators_root = 2 [(gogoproto.moretags) = "ssz-size:\"32\""];
}

<<<<<<< HEAD
message SignedAggregateAndProof {
  // The aggregated and proof from the aggregator.
  ethereum.eth.v1alpha1.AggregateAttestationAndProof message = 1;
  // The signature of the aggregator signing the aggregated and proof object.
  bytes signature = 2 [(gogoproto.moretags) = "ssz-size:\"96\""];
}

// Custody objects.
message CustodyChunkChallenge{
  uint64 responder_index = 1;
  ethereum.eth.v1alpha1.ShardTransition shard_transition = 2;
  ethereum.eth.v1alpha1.Attestation attestation = 3;
  uint64 data_index = 4;
  uint64 chunk_index = 5;
}

message CustodyChunkRespond{
  uint64 challenge_index = 1;
  uint64 chunk_index = 2;
  repeated bytes chunk = 3;
  repeated bytes branch = 4;
}

message CustodyChunkChallengeRecord{
  uint64 challenge_index = 1;
  uint64 challenger_index = 2;
  uint64 responder_index = 3;
  uint64 inclusion_epoch = 4;
  bytes data_root = 5 [(gogoproto.moretags) = "ssz-size:\"32\""];
  uint64 chunk_index = 6;
}

message CustodyKeyReveal{
  uint64 revealer_index = 1;
  bytes signature = 2 [(gogoproto.moretags) = "ssz-size:\"96\""];
}

message CustodySlashing {
  uint64 data_index = 1;
  uint64 malefactor_index = 2;
  bytes malefactor_secret = 3 [(gogoproto.moretags) = "ssz-size:\"96\""];
  uint64 whistleblower_index = 4;
  ethereum.eth.v1alpha1.ShardTransition shard_transition = 5;
  ethereum.eth.v1alpha1.Attestation attestation = 6;
  repeated bytes data = 7;
}

message SignedCustodySlashing {
  CustodySlashing message = 1;
  bytes signature = 2 [(gogoproto.moretags) = "ssz-size:\"96\""];
}

=======
>>>>>>> 7588e491
message CheckPtInfo {
  // The randao seed which the check point refers to, this will be used to retrieve shuffled indices.
  bytes seed = 1;
  // The genesis root which the check point refers to. This ensures same seed can't happen on different chain.
  bytes genesis_root = 2;
  // Validators that were active at that check point.
  repeated uint64 active_indices = 3;
  // Validators public keys at that check point.
  repeated bytes pub_keys = 4;
  // The fork data at that check point. This will be used to verify signatures.
  Fork fork = 5;
}<|MERGE_RESOLUTION|>--- conflicted
+++ resolved
@@ -105,14 +105,6 @@
   bytes genesis_validators_root = 2 [(gogoproto.moretags) = "ssz-size:\"32\""];
 }
 
-<<<<<<< HEAD
-message SignedAggregateAndProof {
-  // The aggregated and proof from the aggregator.
-  ethereum.eth.v1alpha1.AggregateAttestationAndProof message = 1;
-  // The signature of the aggregator signing the aggregated and proof object.
-  bytes signature = 2 [(gogoproto.moretags) = "ssz-size:\"96\""];
-}
-
 // Custody objects.
 message CustodyChunkChallenge{
   uint64 responder_index = 1;
@@ -158,8 +150,6 @@
   bytes signature = 2 [(gogoproto.moretags) = "ssz-size:\"96\""];
 }
 
-=======
->>>>>>> 7588e491
 message CheckPtInfo {
   // The randao seed which the check point refers to, this will be used to retrieve shuffled indices.
   bytes seed = 1;

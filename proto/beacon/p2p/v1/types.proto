syntax = "proto3";
package ethereum.beacon.p2p.v1;

import "eth/v1alpha1/shard.proto";
import "eth/v1alpha1/attestation.proto";
import "eth/v1alpha1/beacon_block.proto";
import "eth/v1alpha1/validator.proto";
import "github.com/gogo/protobuf/gogoproto/gogo.proto";

message BeaconState {
  // Versioning [1001-2000]
  uint64 genesis_time = 1001;
  bytes genesis_validators_root = 1002 [(gogoproto.moretags) = "ssz-size:\"32\""];
  uint64 slot = 1003;
  Fork fork = 1004;

  // History [2001-3000]
  ethereum.eth.v1alpha1.BeaconBlockHeader latest_block_header = 2001;
  repeated bytes block_roots = 2002 [(gogoproto.moretags) = "ssz-size:\"block_roots.size\""];
  repeated bytes state_roots = 2003 [(gogoproto.moretags) = "ssz-size:\"state_roots.size\""];
  repeated bytes historical_roots = 2004 [(gogoproto.moretags) = "ssz-size:\"?,32\" ssz-max:\"16777216\""];

  // Eth1 [3001-4000]
  ethereum.eth.v1alpha1.Eth1Data eth1_data = 3001;
  repeated ethereum.eth.v1alpha1.Eth1Data eth1_data_votes = 3002 [(gogoproto.moretags) = "ssz-max:\"eth1_data_votes.size\""];
  uint64 eth1_deposit_index = 3003;

  // Registry [4001-5000]
  repeated ethereum.eth.v1alpha1.Validator validators = 4001 [(gogoproto.moretags) = "ssz-max:\"1099511627776\""];
  repeated uint64 balances = 4002 [(gogoproto.moretags) = "ssz-max:\"1099511627776\""];

  // Randomness [5001-6000]
  repeated bytes randao_mixes = 5001 [(gogoproto.moretags) = "ssz-size:\"randao_mixes.size\""];

  // Slashings [6001-7000]
  repeated uint64 slashings = 6001 [(gogoproto.moretags) = "ssz-size:\"slashings.size\""];

  // Attestations [7001-8000]
  repeated PendingAttestation previous_epoch_attestations = 7001 [(gogoproto.moretags) = "ssz-max:\"previous_epoch_attestations.max\""];
  repeated PendingAttestation current_epoch_attestations = 7002 [(gogoproto.moretags) = "ssz-max:\"current_epoch_attestations.max\""];

  // Finality [8001-9000]
  // Spec type [4]Bitvector which means this would be a fixed size of 4 bits.
  bytes justification_bits = 8001 [(gogoproto.moretags) = "ssz-size:\"1\"", (gogoproto.casttype) = "github.com/prysmaticlabs/go-bitfield.Bitvector4"];
  ethereum.eth.v1alpha1.Checkpoint previous_justified_checkpoint = 8002;
  ethereum.eth.v1alpha1.Checkpoint current_justified_checkpoint = 8003;
  ethereum.eth.v1alpha1.Checkpoint finalized_checkpoint = 8004;

  // Shard [9001-10000]
  uint64 current_epoch_start_shard = 9001;
  repeated ethereum.eth.v1alpha1.ShardState shard_states = 9002 [(gogoproto.moretags) = "ssz-max:\"64\""];
  repeated uint64 online_countdown = 9003 [(gogoproto.moretags) = "ssz-max:\"1099511627776\""];
  ethereum.eth.v1alpha1.CompactCommittee current_light_committee = 9004;
  ethereum.eth.v1alpha1.CompactCommittee next_light_committee = 9005;
  repeated CustodyChunkChallengeRecord custody_chunk_challenge_records = 9006 [(gogoproto.moretags) = "ssz-max:\"16\""];
  uint64 custody_chunk_challenge_index = 9007;
}

message Fork {
  bytes previous_version = 1 [(gogoproto.moretags) = "ssz-size:\"4\""];
  bytes current_version = 2 [(gogoproto.moretags) = "ssz-size:\"4\""];
  uint64 epoch = 3;
}

message PendingAttestation {
  // Bitfield representation of validator indices that have voted exactly
  // the same vote and have been aggregated into this attestation.
  bytes aggregation_bits = 1 [(gogoproto.moretags) = "ssz-max:\"2048\"", (gogoproto.casttype) = "github.com/prysmaticlabs/go-bitfield.Bitlist"];
  ethereum.eth.v1alpha1.AttestationData data = 2;
  // The difference of when attestation gets created and get included on chain.
  uint64 inclusion_delay = 3;
  // The proposer who included the attestation in the block.
  uint64 proposer_index = 4;
  // Whether the pending attestation has successfully crosslinked.
  bool crosslink_success = 5;
}

message HistoricalBatch {
  repeated bytes block_roots = 1 [(gogoproto.moretags) = "ssz-size:\"block_roots.size\""];
  repeated bytes state_roots = 2 [(gogoproto.moretags) = "ssz-size:\"state_roots.size\""];
}

// The state summary object is defined for summarizing a state
// of a given slot. The summary facilitates regeneration of a
// specific state to allow easy playback using pre-saved state
// and blocks.
message StateSummary {
  // The slot of the state.
  uint64 slot = 1;
  // The block root of the state.
  bytes root = 2;
}

message SigningData {
  // The root of the object being signed.
  bytes object_root = 1 [(gogoproto.moretags) = "ssz-size:\"32\""];
  // The domain for the particular object being signed.
  bytes domain = 2 [(gogoproto.moretags) = "ssz-size:\"32\""];
}

message ForkData {
  // The current version of the fork.
  bytes current_version = 4 [(gogoproto.moretags) = "ssz-size:\"4\""];
  // The genesis validators root of the fork.
  bytes genesis_validators_root = 2 [(gogoproto.moretags) = "ssz-size:\"32\""];
}

message SignedAggregateAndProof {
  // The aggregated and proof from the aggregator.
  ethereum.eth.v1alpha1.AggregateAttestationAndProof message = 1;
  // The signature of the aggregator signing the aggregated and proof object.
  bytes signature = 2 [(gogoproto.moretags) = "ssz-size:\"96\""];
}

<<<<<<< HEAD
// Custody objects.
message CustodyChunkChallenge{
  uint64 responder_index = 1;
  ethereum.eth.v1alpha1.ShardTransition shard_transition = 2;
  ethereum.eth.v1alpha1.Attestation attestation = 3;
  uint64 data_index = 4;
  uint64 chunk_index = 5;
}

message CustodyChunkRespond{
  uint64 challenge_index = 1;
  uint64 chunk_index = 2;
  repeated bytes chunk = 3;
  repeated bytes branch = 4;
}

message CustodyChunkChallengeRecord{
  uint64 challenge_index = 1;
  uint64 challenger_index = 2;
  uint64 responder_index = 3;
  uint64 inclusion_epoch = 4;
  bytes data_root = 5 [(gogoproto.moretags) = "ssz-size:\"32\""];
  uint64 chunk_index = 6;
}

message CustodyKeyReveal{
  uint64 revealer_index = 1;
  bytes signature = 2 [(gogoproto.moretags) = "ssz-size:\"96\""];
}

message CustodySlashing {
  uint64 data_index = 1;
  uint64 malefactor_index = 2;
  bytes malefactor_secret = 3 [(gogoproto.moretags) = "ssz-size:\"96\""];
  uint64 whistleblower_index = 4;
  ethereum.eth.v1alpha1.ShardTransition shard_transition = 5;
  ethereum.eth.v1alpha1.Attestation attestation = 6;
  repeated bytes data = 7;
}

message SignedCustodySlashing {
  CustodySlashing message = 1;
  bytes signature = 2 [(gogoproto.moretags) = "ssz-size:\"96\""];
}
=======
message CheckPtInfo {
  // The randao seed which the check point refers to, this will be used to retrieve shuffled indices.
  bytes seed = 1;
  // The genesis root which the check point refers to. This ensures same seed can't happen on different chain.
  bytes genesis_root = 2;
  // Validators that were active at that check point.
  repeated uint64 active_indices = 3;
  // Validators public keys at that check point.
  repeated bytes pub_keys = 4;
  // The fork data at that check point. This will be used to verify signatures.
  Fork fork = 5;
}
>>>>>>> e69ed7c7
<|MERGE_RESOLUTION|>--- conflicted
+++ resolved
@@ -112,7 +112,6 @@
   bytes signature = 2 [(gogoproto.moretags) = "ssz-size:\"96\""];
 }
 
-<<<<<<< HEAD
 // Custody objects.
 message CustodyChunkChallenge{
   uint64 responder_index = 1;
@@ -157,7 +156,7 @@
   CustodySlashing message = 1;
   bytes signature = 2 [(gogoproto.moretags) = "ssz-size:\"96\""];
 }
-=======
+
 message CheckPtInfo {
   // The randao seed which the check point refers to, this will be used to retrieve shuffled indices.
   bytes seed = 1;
@@ -169,5 +168,4 @@
   repeated bytes pub_keys = 4;
   // The fork data at that check point. This will be used to verify signatures.
   Fork fork = 5;
-}
->>>>>>> e69ed7c7
+}
load("@prysm//tools/go:def.bzl", "go_repository", "maybe")  # gazelle:keep
load("@bazel_tools//tools/build_defs/repo:http.bzl", "http_archive")  # gazelle:keep
load("@bazel_tools//tools/build_defs/repo:git.bzl", "git_repository")

# Prysm's third party / external dependencies.
#
##################################################################
#
#                    ██████████████████
#                  ██                  ██
#                ██  ██████████████████  ██
#              ██  ██████████████████████  ██
#            ██  ██████████████████████████  ██
#          ██  ██████████████████████████████  ██
#        ██  ██████████████████████████████████  ██
#      ██  ██████████████████████████████████████  ██
#      ██  ██████    ██      ████  ████    ██████  ██
#      ██  ████  ████████  ████  ██  ██  ██  ████  ██
#      ██  ████  ████████  ████  ██  ██  ██  ████  ██
#      ██  ██████  ██████  ████  ██  ██    ██████  ██
#      ██  ████████  ████  ████  ██  ██  ████████  ██
#      ██  ████████  ████  ████  ██  ██  ████████  ██
#      ██  ████    ██████  ██████  ████  ████████  ██
#      ██  ██████████████████████████████████████  ██
#        ██  ██████████████████████████████████  ██
#          ██  ██████████████████████████████  ██
#            ██  ██████████████████████████  ██
#              ██  ██████████████████████  ██
#                ██  ██████████████████  ██
#                  ██                  ██
#                    ██████████████████
#
##################################################################
#           Make sure you have read DEPENDENCIES.md!
##################################################################
def prysm_deps():
    # Note: go_repository is already wrapped with maybe!
    maybe(
        git_repository,
        name = "graknlabs_bazel_distribution",
        commit = "962f3a7e56942430c0ec120c24f9e9f2a9c2ce1a",
        remote = "https://github.com/graknlabs/bazel-distribution",
        shallow_since = "1569509514 +0300",
    )
    go_repository(
        name = "com_github_ferranbt_fastssz",
        importpath = "github.com/ferranbt/fastssz",
        nofuzz = True,
        sum = "h1:8DS7uDmUkGF6UKNU1HivEsjrTusxLPb05KUr/D8ONWQ=",
        version = "v0.0.0-20200826142241-3a913c5a1313",
    )
    go_repository(
        name = "com_github_prysmaticlabs_bazel_go_ethereum",
        build_file_generation = "off",
        importpath = "github.com/prysmaticlabs/bazel-go-ethereum",
        replace = "github.com/ethereum/go-ethereum",
        sum = "h1:yoOj4FD6uNdWDjgZqlKGxmUYnR6tI9zN1NrE8tJ3/xE=",
        version = "v0.0.0-20200922100503-3794d0d7ca25",
    )

    # Note: It is required to define com_github_ethereum_go_ethereum like this for some reason...
    # Note: The keep directives help gazelle leave this alone.
    go_repository(
        name = "com_github_ethereum_go_ethereum",
        commit = "3794d0d7ca257542c40a8c55e35fe218cc216717",  # keep
        importpath = "github.com/ethereum/go-ethereum",  # keep
        # Note: go-ethereum is not bazel-friendly with regards to cgo. We have a
        # a fork that has resolved these issues by disabling HID/USB support and
        # some manual fixes for c imports in the crypto package. This is forked
        # branch should be updated from time to time with the latest go-ethereum
        # code.
        remote = "https://github.com/prysmaticlabs/bazel-go-ethereum",  # keep
        replace = None,  # keep
        sum = None,  # keep
        vcs = "git",  # keep
        version = None,  # keep
    )
    go_repository(
        name = "co_honnef_go_tools",
        importpath = "honnef.co/go/tools",
        sum = "h1:3JgtbtFHMiCmsznwGVTUWbgGov+pVqnlf1dEJTNAXeM=",
        version = "v0.0.1-2019.2.3",
    )
    go_repository(
        name = "com_github_aead_siphash",
        importpath = "github.com/aead/siphash",
        sum = "h1:FwHfE/T45KPKYuuSAKyyvE+oPWcaQ+CUmFW0bPlM+kg=",
        version = "v1.0.1",
    )
    go_repository(
        name = "com_github_alangpierce_go_forceexport",
        importpath = "github.com/alangpierce/go-forceexport",
        sum = "h1:3ILjVyslFbc4jl1w5TWuvvslFD/nDfR2H8tVaMVLrEY=",
        version = "v0.0.0-20160317203124-8f1d6941cd75",
    )
    go_repository(
        name = "com_github_alecthomas_template",
        importpath = "github.com/alecthomas/template",
        sum = "h1:JYp7IbQjafoB+tBA3gMyHYHrpOtNuDiK/uB5uXxq5wM=",
        version = "v0.0.0-20190718012654-fb15b899a751",
    )
    go_repository(
        name = "com_github_alecthomas_units",
        importpath = "github.com/alecthomas/units",
        sum = "h1:Hs82Z41s6SdL1CELW+XaDYmOH4hkBN4/N9og/AsOv7E=",
        version = "v0.0.0-20190717042225-c3de453c63f4",
    )
    go_repository(
        name = "com_github_allegro_bigcache",
        importpath = "github.com/allegro/bigcache",
        sum = "h1:hg1sY1raCwic3Vnsvje6TT7/pnZba83LeFck5NrFKSc=",
        version = "v1.2.1",
    )
    go_repository(
        name = "com_github_andreasbriese_bbloom",
        importpath = "github.com/AndreasBriese/bbloom",
        sum = "h1:HD8gA2tkByhMAwYaFAX9w2l7vxvBQ5NMoxDrkhqhtn4=",
        version = "v0.0.0-20190306092124-e2d15f34fcf9",
    )
    go_repository(
        name = "com_github_anmitsu_go_shlex",
        importpath = "github.com/anmitsu/go-shlex",
        sum = "h1:kFOfPq6dUM1hTo4JG6LR5AXSUEsOjtdm0kw0FtQtMJA=",
        version = "v0.0.0-20161002113705-648efa622239",
    )
    go_repository(
        name = "com_github_antihax_optional",
        importpath = "github.com/antihax/optional",
        sum = "h1:xK2lYat7ZLaVVcIuj82J8kIro4V6kDe0AUDFboUCwcg=",
        version = "v1.0.0",
    )
    go_repository(
        name = "com_github_aristanetworks_fsnotify",
        importpath = "github.com/aristanetworks/fsnotify",
        sum = "h1:it2ydpY6k0aXB7qjb4vGhOYOL6YDC/sr8vhqwokFQwQ=",
        version = "v1.4.2",
    )
    go_repository(
        name = "com_github_aristanetworks_glog",
        importpath = "github.com/aristanetworks/glog",
        sum = "h1:Bmjk+DjIi3tTAU0wxGaFbfjGUqlxxSXARq9A96Kgoos=",
        version = "v0.0.0-20191112221043-67e8567f59f3",
    )
    go_repository(
        name = "com_github_aristanetworks_splunk_hec_go",
        importpath = "github.com/aristanetworks/splunk-hec-go",
        sum = "h1:O7zlcm4ve7JvqTyEK3vSBh1LngLezraqcxv8Ya6tQFY=",
        version = "v0.3.3",
    )
    go_repository(
        name = "com_github_armon_consul_api",
        importpath = "github.com/armon/consul-api",
        sum = "h1:G1bPvciwNyF7IUmKXNt9Ak3m6u9DE1rF+RmtIkBpVdA=",
        version = "v0.0.0-20180202201655-eb2c6b5be1b6",
    )
    go_repository(
        name = "com_github_azure_azure_pipeline_go",
        importpath = "github.com/Azure/azure-pipeline-go",
        sum = "h1:6oiIS9yaG6XCCzhgAgKFfIWyo4LLCiDhZot6ltoThhY=",
        version = "v0.2.2",
    )
    go_repository(
        name = "com_github_azure_azure_storage_blob_go",
        importpath = "github.com/Azure/azure-storage-blob-go",
        sum = "h1:MuueVOYkufCxJw5YZzF842DY2MBsp+hLuh2apKY0mck=",
        version = "v0.7.0",
    )
    go_repository(
        name = "com_github_azure_go_autorest_autorest",
        importpath = "github.com/Azure/go-autorest/autorest",
        sum = "h1:MRvx8gncNaXJqOoLmhNjUAKh33JJF8LyxPhomEtOsjs=",
        version = "v0.9.0",
    )
    go_repository(
        name = "com_github_azure_go_autorest_autorest_adal",
        importpath = "github.com/Azure/go-autorest/autorest/adal",
        sum = "h1:CxTzQrySOxDnKpLjFJeZAS5Qrv/qFPkgLjx5bOAi//I=",
        version = "v0.8.0",
    )
    go_repository(
        name = "com_github_azure_go_autorest_autorest_date",
        importpath = "github.com/Azure/go-autorest/autorest/date",
        sum = "h1:yW+Zlqf26583pE43KhfnhFcdmSWlm5Ew6bxipnr/tbM=",
        version = "v0.2.0",
    )
    go_repository(
        name = "com_github_azure_go_autorest_autorest_mocks",
        importpath = "github.com/Azure/go-autorest/autorest/mocks",
        sum = "h1:qJumjCaCudz+OcqE9/XtEPfvtOjOmKaui4EOpFI6zZc=",
        version = "v0.3.0",
    )
    go_repository(
        name = "com_github_azure_go_autorest_logger",
        importpath = "github.com/Azure/go-autorest/logger",
        sum = "h1:ruG4BSDXONFRrZZJ2GUXDiUyVpayPmb1GnWeHDdaNKY=",
        version = "v0.1.0",
    )
    go_repository(
        name = "com_github_azure_go_autorest_tracing",
        importpath = "github.com/Azure/go-autorest/tracing",
        sum = "h1:TRn4WjSnkcSy5AEG3pnbtFSwNtwzjr4VYyQflFE619k=",
        version = "v0.5.0",
    )
    go_repository(
        name = "com_github_bazelbuild_rules_go",
        importpath = "github.com/bazelbuild/rules_go",
        sum = "h1:Wxu7JjqnF78cKZbsBsARLSXx/jlGaSLCnUV3mTlyHvM=",
        version = "v0.23.2",
    )
    go_repository(
        name = "com_github_benbjohnson_clock",
        importpath = "github.com/benbjohnson/clock",
        sum = "h1:vkLuvpK4fmtSCuo60+yC63p7y0BmQ8gm5ZXGuBCJyXg=",
        version = "v1.0.3",
    )
    go_repository(
        name = "com_github_bradfitz_go_smtpd",
        importpath = "github.com/bradfitz/go-smtpd",
        sum = "h1:ckJgFhFWywOx+YLEMIJsTb+NV6NexWICk5+AMSuz3ss=",
        version = "v0.0.0-20170404230938-deb6d6237625",
    )
    go_repository(
        name = "com_github_bradfitz_gomemcache",
        importpath = "github.com/bradfitz/gomemcache",
        sum = "h1:7IjN4QP3c38xhg6wz8R3YjoU+6S9e7xBc0DAVLLIpHE=",
        version = "v0.0.0-20170208213004-1952afaa557d",
    )
    go_repository(
        name = "com_github_btcsuite_btclog",
        importpath = "github.com/btcsuite/btclog",
        sum = "h1:bAs4lUbRJpnnkd9VhRV3jjAVU7DJVjMaK+IsvSeZvFo=",
        version = "v0.0.0-20170628155309-84c8d2346e9f",
    )
    go_repository(
        name = "com_github_btcsuite_btcutil",
        importpath = "github.com/btcsuite/btcutil",
        sum = "h1:yJzD/yFppdVCf6ApMkVy8cUxV0XrxdP9rVf6D87/Mng=",
        version = "v0.0.0-20190425235716-9e5f4b9a998d",
    )
    go_repository(
        name = "com_github_btcsuite_go_socks",
        importpath = "github.com/btcsuite/go-socks",
        sum = "h1:R/opQEbFEy9JGkIguV40SvRY1uliPX8ifOvi6ICsFCw=",
        version = "v0.0.0-20170105172521-4720035b7bfd",
    )
    go_repository(
        name = "com_github_btcsuite_goleveldb",
        importpath = "github.com/btcsuite/goleveldb",
        sum = "h1:qdGvebPBDuYDPGi1WCPjy1tGyMpmDK8IEapSsszn7HE=",
        version = "v0.0.0-20160330041536-7834afc9e8cd",
    )
    go_repository(
        name = "com_github_btcsuite_snappy_go",
        importpath = "github.com/btcsuite/snappy-go",
        sum = "h1:ZA/jbKoGcVAnER6pCHPEkGdZOV7U1oLUedErBHCUMs0=",
        version = "v0.0.0-20151229074030-0bdef8d06723",
    )
    go_repository(
        name = "com_github_btcsuite_winsvc",
        importpath = "github.com/btcsuite/winsvc",
        sum = "h1:J9B4L7e3oqhXOcm+2IuNApwzQec85lE+QaikUcCs+dk=",
        version = "v1.0.0",
    )
    go_repository(
        name = "com_github_buger_jsonparser",
        importpath = "github.com/buger/jsonparser",
        sum = "h1:D21IyuvjDCshj1/qq+pCNd3VZOAEI9jy6Bi131YlXgI=",
        version = "v0.0.0-20181115193947-bf1c66bbce23",
    )
    go_repository(
        name = "com_github_burntsushi_xgb",
        importpath = "github.com/BurntSushi/xgb",
        sum = "h1:1BDTz0u9nC3//pOCMdNH+CiXJVYJh5UQNCOBG7jbELc=",
        version = "v0.0.0-20160522181843-27f122750802",
    )
    go_repository(
        name = "com_github_campoy_embedmd",
        importpath = "github.com/campoy/embedmd",
        sum = "h1:V4kI2qTJJLf4J29RzI/MAt2c3Bl4dQSYPuflzwFH2hY=",
        version = "v1.0.0",
    )
    go_repository(
        name = "com_github_census_instrumentation_opencensus_proto",
        importpath = "github.com/census-instrumentation/opencensus-proto",
        sum = "h1:glEXhBS5PSLLv4IXzLA5yPRVX4bilULVyxxbrfOtDAk=",
        version = "v0.2.1",
    )
    go_repository(
        name = "com_github_cespare_cp",
        importpath = "github.com/cespare/cp",
        sum = "h1:nCb6ZLdB7NRaqsm91JtQTAme2SKJzXVsdPIPkyJr1MU=",
        version = "v1.1.1",
    )
    go_repository(
        name = "com_github_cheekybits_genny",
        importpath = "github.com/cheekybits/genny",
        sum = "h1:uGGa4nei+j20rOSeDeP5Of12XVm7TGUd4dJA9RDitfE=",
        version = "v1.0.0",
    )
    go_repository(
        name = "com_github_client9_misspell",
        importpath = "github.com/client9/misspell",
        sum = "h1:ta993UF76GwbvJcIo3Y68y/M3WxlpEHPWIGDkJYwzJI=",
        version = "v0.3.4",
    )
    go_repository(
        name = "com_github_cncf_udpa_go",
        importpath = "github.com/cncf/udpa/go",
        sum = "h1:WBZRG4aNOuI15bLRrCgN8fCq8E5Xuty6jGbmSNEvSsU=",
        version = "v0.0.0-20191209042840-269d4d468f6f",
    )
    go_repository(
        name = "com_github_confluentinc_confluent_kafka_go",
        importpath = "github.com/confluentinc/confluent-kafka-go",
        patch_args = ["-p1"],
        patches = ["@prysm//third_party:in_gopkg_confluentinc_confluent_kafka_go_v1.patch"],
        sum = "h1:13EK9RTujF7lVkvHQ5Hbu6bM+Yfrq8L0MkJNnjHSd4Q=",
        version = "v1.4.2",
    )
    go_repository(
        name = "com_github_coreos_etcd",
        importpath = "github.com/coreos/etcd",
        sum = "h1:jFneRYjIvLMLhDLCzuTuU4rSJUjRplcJQ7pD7MnhC04=",
        version = "v3.3.10+incompatible",
    )
    go_repository(
        name = "com_github_coreos_go_etcd",
        importpath = "github.com/coreos/go-etcd",
        sum = "h1:bXhRBIXoTm9BYHS3gE0TtQuyNZyeEMux2sDi4oo5YOo=",
        version = "v2.0.0+incompatible",
    )
    go_repository(
        name = "com_github_coreos_go_systemd",
        importpath = "github.com/coreos/go-systemd",
        sum = "h1:t5Wuyh53qYyg9eqn4BbnlIT+vmhyww0TatL+zT3uWgI=",
        version = "v0.0.0-20181012123002-c6f51f82210d",
    )
    go_repository(
        name = "com_github_cpuguy83_go_md2man",
        importpath = "github.com/cpuguy83/go-md2man",
        sum = "h1:BSKMNlYxDvnunlTymqtgONjNnaRV1sTpcovwwjF22jk=",
        version = "v1.0.10",
    )
    go_repository(
        name = "com_github_d4l3k_messagediff",
        importpath = "github.com/d4l3k/messagediff",
        sum = "h1:ZcAIMYsUg0EAp9X+tt8/enBE/Q8Yd5kzPynLyKptt9U=",
        version = "v1.2.1",
    )
    go_repository(
        name = "com_github_davidlazar_go_crypto",
        importpath = "github.com/davidlazar/go-crypto",
        sum = "h1:pFUpOrbxDR6AkioZ1ySsx5yxlDQZ8stG2b88gTPxgJU=",
        version = "v0.0.0-20200604182044-b73af7476f6c",
    )
    go_repository(
        name = "com_github_dgraph_io_badger",
        importpath = "github.com/dgraph-io/badger",
        sum = "h1:w9pSFNSdq/JPM1N12Fz/F/bzo993Is1W+Q7HjPzi7yg=",
        version = "v1.6.1",
    )
    go_repository(
        name = "com_github_dgrijalva_jwt_go",
        importpath = "github.com/dgrijalva/jwt-go",
        sum = "h1:7qlOGliEKZXTDg6OTjfoBKDXWrumCAMpl/TFQ4/5kLM=",
        version = "v3.2.0+incompatible",
    )
    go_repository(
        name = "com_github_dgryski_go_farm",
        importpath = "github.com/dgryski/go-farm",
        sum = "h1:tdlZCpZ/P9DhczCTSixgIKmwPv6+wP5DGjqLYw5SUiA=",
        version = "v0.0.0-20190423205320-6a90982ecee2",
    )
    go_repository(
        name = "com_github_dgryski_go_sip13",
        importpath = "github.com/dgryski/go-sip13",
        sum = "h1:RMLoZVzv4GliuWafOuPuQDKSm1SJph7uCRnnS61JAn4=",
        version = "v0.0.0-20181026042036-e10d5fee7954",
    )
    go_repository(
        name = "com_github_dlclark_regexp2",
        importpath = "github.com/dlclark/regexp2",
        sum = "h1:8sAhBGEM0dRWogWqWyQeIJnxjWO6oIjl8FKqREDsGfk=",
        version = "v1.2.0",
    )
    go_repository(
        name = "com_github_dlespiau_covertool",
        importpath = "github.com/dlespiau/covertool",
        sum = "h1:+cYgqwB++gEE09SluRYGqJyDhWmLmdWZ2cXlOXSGV8w=",
        version = "v0.0.0-20180314162135-b0c4c6d0583a",
    )
    go_repository(
        name = "com_github_docker_docker",
        importpath = "github.com/docker/docker",
        sum = "h1:sh8rkQZavChcmakYiSlqu2425CHyFXLZZnvm7PDpU8M=",
        version = "v1.4.2-0.20180625184442-8e610b2b55bf",
    )
    go_repository(
        name = "com_github_docker_spdystream",
        importpath = "github.com/docker/spdystream",
        sum = "h1:cenwrSVm+Z7QLSV/BsnenAOcDXdX4cMv4wP0B/5QbPg=",
        version = "v0.0.0-20160310174837-449fdfce4d96",
    )
    go_repository(
        name = "com_github_dop251_goja",
        importpath = "github.com/dop251/goja",
        sum = "h1:Y9vTBSsV4hSwPSj4bacAU/eSnV3dAxVpepaghAdhGoQ=",
        version = "v0.0.0-20200721192441-a695b0cdd498",
    )
    go_repository(
        name = "com_github_dustin_go_humanize",
        importpath = "github.com/dustin/go-humanize",
        sum = "h1:VSnTsYCnlFHaM2/igO1h6X3HA71jcobQuxemgkq4zYo=",
        version = "v1.0.0",
    )
    go_repository(
        name = "com_github_eapache_go_resiliency",
        importpath = "github.com/eapache/go-resiliency",
        sum = "h1:v7g92e/KSN71Rq7vSThKaWIq68fL4YHvWyiUKorFR1Q=",
        version = "v1.2.0",
    )
    go_repository(
        name = "com_github_eapache_go_xerial_snappy",
        importpath = "github.com/eapache/go-xerial-snappy",
        sum = "h1:YEetp8/yCZMuEPMUDHG0CW/brkkEp8mzqk2+ODEitlw=",
        version = "v0.0.0-20180814174437-776d5712da21",
    )
    go_repository(
        name = "com_github_eapache_queue",
        importpath = "github.com/eapache/queue",
        sum = "h1:YOEu7KNc61ntiQlcEeUIoDTJ2o8mQznoNvUhiigpIqc=",
        version = "v1.1.0",
    )
    go_repository(
        name = "com_github_elazarl_goproxy",
        importpath = "github.com/elazarl/goproxy",
        sum = "h1:yUdfgN0XgIJw7foRItutHYUIhlcKzcSf5vDpdhQAKTc=",
        version = "v0.0.0-20180725130230-947c36da3153",
    )
    go_repository(
        name = "com_github_emicklei_go_restful",
        importpath = "github.com/emicklei/go-restful",
        sum = "h1:H2pdYOb3KQ1/YsqVWoWNLQO+fusocsw354rqGTZtAgw=",
        version = "v0.0.0-20170410110728-ff4f55a20633",
    )
    go_repository(
        name = "com_github_envoyproxy_go_control_plane",
        importpath = "github.com/envoyproxy/go-control-plane",
        sum = "h1:rEvIZUSZ3fx39WIi3JkQqQBitGwpELBIYWeBVh6wn+E=",
        version = "v0.9.4",
    )
    go_repository(
        name = "com_github_envoyproxy_protoc_gen_validate",
        importpath = "github.com/envoyproxy/protoc-gen-validate",
        sum = "h1:EQciDnbrYxy13PgWoY8AqoxGiPrpgBZ1R8UNe3ddc+A=",
        version = "v0.1.0",
    )
    go_repository(
        name = "com_github_evanphx_json_patch",
        importpath = "github.com/evanphx/json-patch",
        sum = "h1:fUDGZCv/7iAN7u0puUVhvKCcsR6vRfwrJatElLBEf0I=",
        version = "v4.2.0+incompatible",
    )
    go_repository(
        name = "com_github_flynn_go_shlex",
        importpath = "github.com/flynn/go-shlex",
        sum = "h1:BHsljHzVlRcyQhjrss6TZTdY2VfCqZPbv5k3iBFa2ZQ=",
        version = "v0.0.0-20150515145356-3f9db97f8568",
    )
    go_repository(
        name = "com_github_flynn_noise",
        importpath = "github.com/flynn/noise",
        sum = "h1:u/UEqS66A5ckRmS4yNpjmVH56sVtS/RfclBAYocb4as=",
        version = "v0.0.0-20180327030543-2492fe189ae6",
    )
    go_repository(
        name = "com_github_fortytw2_leaktest",
        importpath = "github.com/fortytw2/leaktest",
        sum = "h1:u8491cBMTQ8ft8aeV+adlcytMZylmA5nnwwkRZjI8vw=",
        version = "v1.3.0",
    )
    go_repository(
        name = "com_github_francoispqt_gojay",
        importpath = "github.com/francoispqt/gojay",
        sum = "h1:d2m3sFjloqoIUQU3TsHBgj6qg/BVGlTBeHDUmyJnXKk=",
        version = "v1.2.13",
    )
    go_repository(
        name = "com_github_frankban_quicktest",
        importpath = "github.com/frankban/quicktest",
        sum = "h1:2QxQoC1TS09S7fhCPsrvqYdvP1H5M1P1ih5ABm3BTYk=",
        version = "v1.7.2",
    )
    go_repository(
        name = "com_github_fsnotify_fsnotify",
        importpath = "github.com/fsnotify/fsnotify",
        sum = "h1:hsms1Qyu0jgnwNXIxa+/V/PDsU6CfLf6CNO8H7IWoS4=",
        version = "v1.4.9",
    )
    go_repository(
        name = "com_github_garyburd_redigo",
        importpath = "github.com/garyburd/redigo",
        sum = "h1:0VruCpn7yAIIu7pWVClQC8wxCJEcG3nyzpMSHKi1PQc=",
        version = "v1.6.0",
    )
    go_repository(
        name = "com_github_gballet_go_libpcsclite",
        importpath = "github.com/gballet/go-libpcsclite",
        sum = "h1:f6D9Hr8xV8uYKlyuj8XIruxlh9WjVjdh1gIicAS7ays=",
        version = "v0.0.0-20191108122812-4678299bea08",
    )
    go_repository(
        name = "com_github_gliderlabs_ssh",
        importpath = "github.com/gliderlabs/ssh",
        sum = "h1:j3L6gSLQalDETeEg/Jg0mGY0/y/N6zI2xX1978P0Uqw=",
        version = "v0.1.1",
    )
    go_repository(
        name = "com_github_go_check_check",
        importpath = "github.com/go-check/check",
        sum = "h1:0gkP6mzaMqkmpcJYCFOLkIBwI7xFExG03bbkOkCvUPI=",
        version = "v0.0.0-20180628173108-788fd7840127",
    )
    go_repository(
        name = "com_github_go_errors_errors",
        importpath = "github.com/go-errors/errors",
        sum = "h1:LUHzmkK3GUKUrL/1gfBUxAHzcev3apQlezX/+O7ma6w=",
        version = "v1.0.1",
    )
    go_repository(
        name = "com_github_go_gl_glfw_v3_3_glfw",
        importpath = "github.com/go-gl/glfw/v3.3/glfw",
        sum = "h1:WtGNWLvXpe6ZudgnXrq0barxBImvnnJoMEhXAzcbM0I=",
        version = "v0.0.0-20200222043503-6f7a984d4dc4",
    )
    go_repository(
        name = "com_github_go_kit_kit",
        importpath = "github.com/go-kit/kit",
        sum = "h1:wDJmvq38kDhkVxi50ni9ykkdUr1PKgqKOoi01fa0Mdk=",
        version = "v0.9.0",
    )
    go_repository(
        name = "com_github_go_logfmt_logfmt",
        importpath = "github.com/go-logfmt/logfmt",
        sum = "h1:MP4Eh7ZCb31lleYCFuwm0oe4/YGak+5l1vA2NOE80nA=",
        version = "v0.4.0",
    )
    go_repository(
        name = "com_github_go_logr_logr",
        importpath = "github.com/go-logr/logr",
        sum = "h1:M1Tv3VzNlEHg6uyACnRdtrploV2P7wZqH8BoQMtz0cg=",
        version = "v0.1.0",
    )
    go_repository(
        name = "com_github_go_ole_go_ole",
        importpath = "github.com/go-ole/go-ole",
        sum = "h1:2lOsA72HgjxAuMlKpFiCbHTvu44PIVkZ5hqm3RSdI/E=",
        version = "v1.2.1",
    )
    go_repository(
        name = "com_github_go_openapi_jsonpointer",
        importpath = "github.com/go-openapi/jsonpointer",
        sum = "h1:wSt/4CYxs70xbATrGXhokKF1i0tZjENLOo1ioIO13zk=",
        version = "v0.0.0-20160704185906-46af16f9f7b1",
    )
    go_repository(
        name = "com_github_go_openapi_jsonreference",
        importpath = "github.com/go-openapi/jsonreference",
        sum = "h1:tF+augKRWlWx0J0B7ZyyKSiTyV6E1zZe+7b3qQlcEf8=",
        version = "v0.0.0-20160704190145-13c6e3589ad9",
    )
    go_repository(
        name = "com_github_go_openapi_spec",
        importpath = "github.com/go-openapi/spec",
        sum = "h1:C1JKChikHGpXwT5UQDFaryIpDtyyGL/CR6C2kB7F1oc=",
        version = "v0.0.0-20160808142527-6aced65f8501",
    )
    go_repository(
        name = "com_github_go_openapi_swag",
        importpath = "github.com/go-openapi/swag",
        sum = "h1:zP3nY8Tk2E6RTkqGYrarZXuzh+ffyLDljLxCy1iJw80=",
        version = "v0.0.0-20160704191624-1d0bd113de87",
    )
    go_repository(
        name = "com_github_go_sourcemap_sourcemap",
        importpath = "github.com/go-sourcemap/sourcemap",
        sum = "h1:0b/xya7BKGhXuqFESKM4oIiRo9WOt2ebz7KxfreD6ug=",
        version = "v2.1.2+incompatible",
    )
    go_repository(
        name = "com_github_go_sql_driver_mysql",
        importpath = "github.com/go-sql-driver/mysql",
        sum = "h1:ozyZYNQW3x3HtqT1jira07DN2PArx2v7/mN66gGcHOs=",
        version = "v1.5.0",
    )
    go_repository(
        name = "com_github_golang_protobuf",
        importpath = "github.com/golang/protobuf",
        sum = "h1:+Z5KGCizgyZCbGh1KZqA0fcLLkwbsjIzS4aV2v7wJX0=",
        version = "v1.4.2",
    )
    go_repository(
        name = "com_github_google_btree",
        importpath = "github.com/google/btree",
        sum = "h1:0udJVsspx3VBr5FwtLhQQtuAsVc79tTq0ocGIPAU6qo=",
        version = "v1.0.0",
    )
    go_repository(
        name = "com_github_google_go_github",
        importpath = "github.com/google/go-github",
        sum = "h1:N0LgJ1j65A7kfXrZnUDaYCs/Sf4rEjNlfyDHW9dolSY=",
        version = "v17.0.0+incompatible",
    )
    go_repository(
        name = "com_github_google_go_querystring",
        importpath = "github.com/google/go-querystring",
        sum = "h1:Xkwi/a1rcvNg1PPYe5vI8GbeBY/jrVuDX5ASuANWTrk=",
        version = "v1.0.0",
    )
    go_repository(
        name = "com_github_google_gopacket",
        importpath = "github.com/google/gopacket",
        sum = "h1:lum7VRA9kdlvBi7/v2p7/zcbkduHaCH/SVVyurs7OpY=",
        version = "v1.1.18",
    )
    go_repository(
        name = "com_github_google_martian",
        importpath = "github.com/google/martian",
        sum = "h1:/CP5g8u/VJHijgedC/Legn3BAbAaWPgecwXBIDzw5no=",
        version = "v2.1.0+incompatible",
    )
    go_repository(
        name = "com_github_google_pprof",
        importpath = "github.com/google/pprof",
        sum = "h1:DLpL8pWq0v4JYoRpEhDfsJhhJyGKCcQM2WPW2TJs31c=",
        version = "v0.0.0-20191218002539-d4f498aebedc",
    )
    go_repository(
        name = "com_github_google_renameio",
        importpath = "github.com/google/renameio",
        sum = "h1:GOZbcHa3HfsPKPlmyPyN2KEohoMXOhdMbHrvbpl2QaA=",
        version = "v0.1.0",
    )
    go_repository(
        name = "com_github_googleapis_gax_go",
        importpath = "github.com/googleapis/gax-go",
        sum = "h1:j0GKcs05QVmm7yesiZq2+9cxHkNK9YM6zKx4D2qucQU=",
        version = "v2.0.0+incompatible",
    )
    go_repository(
        name = "com_github_gopherjs_gopherjs",
        importpath = "github.com/gopherjs/gopherjs",
        sum = "h1:EGx4pi6eqNxGaHF6qqu48+N2wcFQ5qg5FXgOdqsJ5d8=",
        version = "v0.0.0-20181017120253-0766667cb4d1",
    )
    go_repository(
        name = "com_github_gregjones_httpcache",
        importpath = "github.com/gregjones/httpcache",
        sum = "h1:pdN6V1QBWetyv/0+wjACpqVH+eVULgEjkurDLq3goeM=",
        version = "v0.0.0-20180305231024-9cad4c3443a7",
    )
    go_repository(
        name = "com_github_grpc_ecosystem_grpc_gateway",
        importpath = "github.com/grpc-ecosystem/grpc-gateway",
        sum = "h1:8ERzHx8aj1Sc47mu9n/AksaKCSWrMchFtkdrS4BIj5o=",
        version = "v1.14.6",
    )
    go_repository(
        name = "com_github_gxed_hashland_keccakpg",
        importpath = "github.com/gxed/hashland/keccakpg",
        sum = "h1:wrk3uMNaMxbXiHibbPO4S0ymqJMm41WiudyFSs7UnsU=",
        version = "v0.0.1",
    )
    go_repository(
        name = "com_github_gxed_hashland_murmur3",
        importpath = "github.com/gxed/hashland/murmur3",
        sum = "h1:SheiaIt0sda5K+8FLz952/1iWS9zrnKsEJaOJu4ZbSc=",
        version = "v0.0.1",
    )
    go_repository(
        name = "com_github_hashicorp_go_uuid",
        importpath = "github.com/hashicorp/go-uuid",
        sum = "h1:cfejS+Tpcp13yd5nYHWDI6qVCny6wyX2Mt5SGur2IGE=",
        version = "v1.0.2",
    )
    go_repository(
        name = "com_github_hashicorp_hcl",
        importpath = "github.com/hashicorp/hcl",
        sum = "h1:0Anlzjpi4vEasTeNFn2mLJgTSwt0+6sfsiTG8qcWGx4=",
        version = "v1.0.0",
    )
    go_repository(
        name = "com_github_herumi_bls_eth_go_binary",
        importpath = "github.com/herumi/bls-eth-go-binary",
        sum = "h1:TfBVK1MJ9vhrMXWVHu5p/MlVHZTeCGgDAEu5RykVZeI=",
        version = "v0.0.0-20200722032157-41fc56eba7b4",
    )
    go_repository(
        name = "com_github_hpcloud_tail",
        importpath = "github.com/hpcloud/tail",
        sum = "h1:nfCOvKYfkgYP8hkirhJocXT2+zOD8yUNjXaWfTlyFKI=",
        version = "v1.0.0",
    )
    go_repository(
        name = "com_github_huin_goutil",
        importpath = "github.com/huin/goutil",
        sum = "h1:vlNjIqmUZ9CMAWsbURYl3a6wZbw7q5RHVvlXTNS/Bs8=",
        version = "v0.0.0-20170803182201-1ca381bf3150",
    )
    go_repository(
        name = "com_github_ianlancetaylor_demangle",
        importpath = "github.com/ianlancetaylor/demangle",
        sum = "h1:UDMh68UUwekSh5iP2OMhRRZJiiBccgV7axzUG8vi56c=",
        version = "v0.0.0-20181102032728-5e5cf60278f6",
    )
    go_repository(
        name = "com_github_inconshreveable_log15",
        importpath = "github.com/inconshreveable/log15",
        sum = "h1:g/SJtZVYc1cxSB8lgrgqeOlIdi4MhqNNHYRAC8y+g4c=",
        version = "v0.0.0-20170622235902-74a0988b5f80",
    )
    go_repository(
        name = "com_github_influxdata_influxdb1_client",
        importpath = "github.com/influxdata/influxdb1-client",
        sum = "h1:/WZQPMZNsjZ7IlCpsLGdQBINg5bxKQ1K1sh6awxLtkA=",
        version = "v0.0.0-20191209144304-8bf82d3c094d",
    )
    go_repository(
        name = "com_github_ipfs_go_ds_badger",
        importpath = "github.com/ipfs/go-ds-badger",
        sum = "h1:J27YvAcpuA5IvZUbeBxOcQgqnYHUPxoygc6QxxkodZ4=",
        version = "v0.2.3",
    )
    go_repository(
        name = "com_github_ipfs_go_ds_leveldb",
        importpath = "github.com/ipfs/go-ds-leveldb",
        sum = "h1:QmQoAJ9WkPMUfBLnu1sBVy0xWWlJPg0m4kRAiJL9iaw=",
        version = "v0.4.2",
    )
    go_repository(
        name = "com_github_ipfs_go_ipfs_delay",
        importpath = "github.com/ipfs/go-ipfs-delay",
        sum = "h1:NAviDvJ0WXgD+yiL2Rj35AmnfgI11+pHXbdciD917U0=",
        version = "v0.0.0-20181109222059-70721b86a9a8",
    )
    go_repository(
        name = "com_github_ipfs_go_ipns",
        build_file_proto_mode = "disable_global",
        importpath = "github.com/ipfs/go-ipns",
        sum = "h1:oq4ErrV4hNQ2Eim257RTYRgfOSV/s8BDaf9iIl4NwFs=",
        version = "v0.0.2",
    )
    go_repository(
        name = "com_github_ipfs_go_log_v2",
        build_file_proto_mode = "disable_global",
        importpath = "github.com/ipfs/go-log/v2",
        sum = "h1:G4TtqN+V9y9HY9TA6BwbCVyyBZ2B9MbCjR2MtGx8FR0=",
        version = "v2.1.1",
    )
    go_repository(
        name = "com_github_jbenet_go_cienv",
        importpath = "github.com/jbenet/go-cienv",
        sum = "h1:Vc/s0QbQtoxX8MwwSLWWh+xNNZvM3Lw7NsTcHrvvhMc=",
        version = "v0.1.0",
    )
    go_repository(
        name = "com_github_jcmturner_gofork",
        importpath = "github.com/jcmturner/gofork",
        sum = "h1:J7uCkflzTEhUZ64xqKnkDxq3kzc96ajM1Gli5ktUem8=",
        version = "v1.0.0",
    )
    go_repository(
        name = "com_github_jellevandenhooff_dkim",
        importpath = "github.com/jellevandenhooff/dkim",
        sum = "h1:ujPKutqRlJtcfWk6toYVYagwra7HQHbXOaS171b4Tg8=",
        version = "v0.0.0-20150330215556-f50fe3d243e1",
    )
    go_repository(
        name = "com_github_jessevdk_go_flags",
        importpath = "github.com/jessevdk/go-flags",
        sum = "h1:4IU2WS7AumrZ/40jfhf4QVDMsQwqA7VEHozFRrGARJA=",
        version = "v1.4.0",
    )
    go_repository(
        name = "com_github_jmespath_go_jmespath",
        importpath = "github.com/jmespath/go-jmespath",
        sum = "h1:OS12ieG61fsCg5+qLJ+SsW9NicxNkg3b25OyT2yCeUc=",
        version = "v0.3.0",
    )
    go_repository(
        name = "com_github_jrick_logrotate",
        importpath = "github.com/jrick/logrotate",
        sum = "h1:lQ1bL/n9mBNeIXoTUoYRlK4dHuNJVofX9oWqBtPnSzI=",
        version = "v1.0.0",
    )
    go_repository(
        name = "com_github_jstemmer_go_junit_report",
        importpath = "github.com/jstemmer/go-junit-report",
        sum = "h1:6QPYqodiu3GuPL+7mfx+NwDdp2eTkp9IfEUpgAwUN0o=",
        version = "v0.9.1",
    )
    go_repository(
        name = "com_github_julienschmidt_httprouter",
        importpath = "github.com/julienschmidt/httprouter",
        sum = "h1:TDTW5Yz1mjftljbcKqRcrYhd4XeOoI98t+9HbQbYf7g=",
        version = "v1.2.0",
    )
    go_repository(
        name = "com_github_kami_zh_go_capturer",
        importpath = "github.com/kami-zh/go-capturer",
        sum = "h1:cVtBfNW5XTHiKQe7jDaDBSh/EVM4XLPutLAGboIXuM0=",
        version = "v0.0.0-20171211120116-e492ea43421d",
    )
    go_repository(
        name = "com_github_karalabe_usb",
        importpath = "github.com/karalabe/usb",
        sum = "h1:ZHuwnjpP8LsVsUYqTqeVAI+GfDfJ6UNPrExZF+vX/DQ=",
        version = "v0.0.0-20191104083709-911d15fe12a9",
    )
    go_repository(
        name = "com_github_kisielk_errcheck",
        importpath = "github.com/kisielk/errcheck",
        sum = "h1:reN85Pxc5larApoH1keMBiu2GWtPqXQ1nc9gx+jOU+E=",
        version = "v1.2.0",
    )
    go_repository(
        name = "com_github_kisielk_gotool",
        importpath = "github.com/kisielk/gotool",
        sum = "h1:AV2c/EiW3KqPNT9ZKl07ehoAGi4C5/01Cfbblndcapg=",
        version = "v1.0.0",
    )
    go_repository(
        name = "com_github_kkdai_bstream",
        importpath = "github.com/kkdai/bstream",
        sum = "h1:FOOIBWrEkLgmlgGfMuZT83xIwfPDxEI2OHu6xUmJMFE=",
        version = "v0.0.0-20161212061736-f391b8402d23",
    )
    go_repository(
        name = "com_github_klauspost_compress",
        importpath = "github.com/klauspost/compress",
        sum = "h1:a/QY0o9S6wCi0XhxaMX/QmusicNUqCqFugR6WKPOSoQ=",
        version = "v1.10.1",
    )
    go_repository(
        name = "com_github_klauspost_cpuid",
        importpath = "github.com/klauspost/cpuid",
        sum = "h1:CCtW0xUnWGVINKvE/WWOYKdsPV6mawAtvQuSl8guwQs=",
        version = "v1.2.3",
    )
    go_repository(
        name = "com_github_klauspost_reedsolomon",
        importpath = "github.com/klauspost/reedsolomon",
        sum = "h1:N/VzgeMfHmLc+KHMD1UL/tNkfXAt8FnUqlgXGIduwAY=",
        version = "v1.9.3",
    )
    go_repository(
        name = "com_github_kr_logfmt",
        importpath = "github.com/kr/logfmt",
        sum = "h1:T+h1c/A9Gawja4Y9mFVWj2vyii2bbUNDw3kt9VxK2EY=",
        version = "v0.0.0-20140226030751-b84e30acd515",
    )
    go_repository(
        name = "com_github_kr_pretty",
        importpath = "github.com/kr/pretty",
        sum = "h1:s5hAObm+yFO5uHYt5dYjxi2rXrsnmRpJx4OYvIWUaQs=",
        version = "v0.2.0",
    )
    go_repository(
        name = "com_github_kr_pty",
        importpath = "github.com/kr/pty",
        sum = "h1:/Um6a/ZmD5tF7peoOJ5oN5KMQ0DrGVQSXLNwyckutPk=",
        version = "v1.1.3",
    )
    go_repository(
        name = "com_github_kr_text",
        importpath = "github.com/kr/text",
        sum = "h1:45sCR5RtlFHMR4UwH9sdQ5TC8v0qDQCHnXt+kaKSTVE=",
        version = "v0.1.0",
    )
    go_repository(
        name = "com_github_kubuxu_go_os_helper",
        importpath = "github.com/Kubuxu/go-os-helper",
        sum = "h1:EJiD2VUQyh5A9hWJLmc6iWg6yIcJ7jpBcwC8GMGXfDk=",
        version = "v0.0.1",
    )
    go_repository(
        name = "com_github_kylelemons_godebug",
        importpath = "github.com/kylelemons/godebug",
        sum = "h1:RPNrshWIDI6G2gRW9EHilWtl7Z6Sb1BR0xunSBf0SNc=",
        version = "v1.1.0",
    )
    go_repository(
        name = "com_github_libp2p_go_conn_security",
        importpath = "github.com/libp2p/go-conn-security",
        sum = "h1:q8ii9TUOtSBD1gIoKTSOZIzPFP/agPM28amrCCoeIIA=",
        version = "v0.1.0",
    )
    go_repository(
        name = "com_github_libp2p_go_libp2p_netutil",
        importpath = "github.com/libp2p/go-libp2p-netutil",
        sum = "h1:zscYDNVEcGxyUpMd0JReUZTrpMfia8PmLKcKF72EAMQ=",
        version = "v0.1.0",
    )
    go_repository(
        name = "com_github_libp2p_go_libp2p_pnet",
        importpath = "github.com/libp2p/go-libp2p-pnet",
        sum = "h1:J6htxttBipJujEjz1y0a5+eYoiPcFHhSYHH6na5f0/k=",
        version = "v0.2.0",
    )
    go_repository(
        name = "com_github_libp2p_go_libp2p_quic_transport",
        importpath = "github.com/libp2p/go-libp2p-quic-transport",
        sum = "h1:BUN1lgYNUrtv4WLLQ5rQmC9MCJ6uEXusezGvYRNoJXE=",
        version = "v0.5.0",
    )
    go_repository(
        name = "com_github_libp2p_go_libp2p_routing_helpers",
        importpath = "github.com/libp2p/go-libp2p-routing-helpers",
        sum = "h1:xY61alxJ6PurSi+MXbywZpelvuU4U4p/gPTxjqCqTzY=",
        version = "v0.2.3",
    )
    go_repository(
        name = "com_github_libp2p_go_libp2p_tls",
        importpath = "github.com/libp2p/go-libp2p-tls",
        sum = "h1:Ge/2CYttU7XdkPPqQ7e3TiuMFneLie1rM/UjRxPPGsI=",
        version = "v0.1.4-0.20200421131144-8a8ad624a291",
        patch_args = ["-p1"],
        patches = [
            "@prysm//third_party:libp2p_tls.patch",  # See: https://github.com/libp2p/go-libp2p-tls/issues/66
        ],
    )
    go_repository(
        name = "com_github_libp2p_go_netroute",
        importpath = "github.com/libp2p/go-netroute",
        sum = "h1:1ngWRx61us/EpaKkdqkMjKk/ufr/JlIFYQAxV2XX8Ig=",
        version = "v0.1.3",
    )
    go_repository(
        name = "com_github_libp2p_go_openssl",
        importpath = "github.com/libp2p/go-openssl",
        sum = "h1:eCAzdLejcNVBzP/iZM9vqHnQm+XyCEbSSIheIPRGNsw=",
        version = "v0.0.7",
    )
    go_repository(
        name = "com_github_libp2p_go_sockaddr",
        importpath = "github.com/libp2p/go-sockaddr",
        sum = "h1:Y4s3/jNoryVRKEBrkJ576F17CPOaMIzUeCsg7dlTDj0=",
        version = "v0.1.0",
    )
    go_repository(
        name = "com_github_libp2p_go_stream_muxer",
        importpath = "github.com/libp2p/go-stream-muxer",
        sum = "h1:Ce6e2Pyu+b5MC1k3eeFtAax0pW4gc6MosYSLV05UeLw=",
        version = "v0.0.1",
    )
    go_repository(
        name = "com_github_libp2p_go_testutil",
        importpath = "github.com/libp2p/go-testutil",
        sum = "h1:4QhjaWGO89udplblLVpgGDOQjzFlRavZOjuEnz2rLMc=",
        version = "v0.1.0",
    )
    go_repository(
        name = "com_github_lucas_clemente_quic_go",
        importpath = "github.com/lucas-clemente/quic-go",
        sum = "h1:jJw36wfzGJhmOhAOaOC2lS36WgeqXQszH47A7spo1LI=",
        version = "v0.16.0",
    )
    go_repository(
        name = "com_github_lunixbochs_vtclean",
        importpath = "github.com/lunixbochs/vtclean",
        sum = "h1:xu2sLAri4lGiovBDQKxl5mrXyESr3gUr5m5SM5+LVb8=",
        version = "v1.0.0",
    )
    go_repository(
        name = "com_github_magiconair_properties",
        importpath = "github.com/magiconair/properties",
        sum = "h1:LLgXmsheXeRoUOBOjtwPQCWIYqM/LU1ayDtDePerRcY=",
        version = "v1.8.0",
    )
    go_repository(
        name = "com_github_mailru_easyjson",
        importpath = "github.com/mailru/easyjson",
        sum = "h1:W/GaMY0y69G4cFlmsC6B9sbuo2fP8OFP1ABjt4kPz+w=",
        version = "v0.0.0-20190312143242-1de009706dbe",
    )
    go_repository(
        name = "com_github_marten_seemann_qpack",
        importpath = "github.com/marten-seemann/qpack",
        sum = "h1:/0M7lkda/6mus9B8u34Asqm8ZhHAAt9Ho0vniNuVSVg=",
        version = "v0.1.0",
    )
    go_repository(
        name = "com_github_marten_seemann_qtls",
        importpath = "github.com/marten-seemann/qtls",
        sum = "h1:O0YKQxNVPaiFgMng0suWEOY2Sb4LT2sRn9Qimq3Z1IQ=",
        version = "v0.9.1",
    )
    go_repository(
        name = "com_github_mattn_go_ieproxy",
        importpath = "github.com/mattn/go-ieproxy",
        sum = "h1:oNAwILwmgWKFpuU+dXvI6dl9jG2mAWAZLX3r9s0PPiw=",
        version = "v0.0.0-20190702010315-6dee0af9227d",
    )
    go_repository(
        name = "com_github_microcosm_cc_bluemonday",
        importpath = "github.com/microcosm-cc/bluemonday",
        sum = "h1:SIYunPjnlXcW+gVfvm0IlSeR5U3WZUOLfVmqg85Go44=",
        version = "v1.0.1",
    )
    go_repository(
        name = "com_github_miekg_dns",
        importpath = "github.com/miekg/dns",
        sum = "h1:Qww6FseFn8PRfw07jueqIXqodm0JKiiKuK0DeXSqfyo=",
        version = "v1.1.30",
    )
    go_repository(
        name = "com_github_mitchellh_go_homedir",
        importpath = "github.com/mitchellh/go-homedir",
        sum = "h1:lukF9ziXFxDFPkA1vsr5zpc1XuPDn/wFntq5mG+4E0Y=",
        version = "v1.1.0",
    )
    go_repository(
        name = "com_github_mitchellh_mapstructure",
        importpath = "github.com/mitchellh/mapstructure",
        sum = "h1:mRS76wmkOn3KkKAyXDu42V+6ebnXWIztFSYGN7GeoRg=",
        version = "v1.3.2",
    )
    go_repository(
        name = "com_github_mmcloughlin_avo",
        importpath = "github.com/mmcloughlin/avo",
        sum = "h1:XLTjQs5eQIHvDj8ou86eyqBXr13UdC2Z+zDVAwfT2i0=",
        version = "v0.0.0-20190318053554-7a0eb66183da",
    )
    go_repository(
        name = "com_github_munnerz_goautoneg",
        importpath = "github.com/munnerz/goautoneg",
        sum = "h1:7PxY7LVfSZm7PEeBTyK1rj1gABdCO2mbri6GKO1cMDs=",
        version = "v0.0.0-20120707110453-a547fc61f48d",
    )
    go_repository(
        name = "com_github_mwitkow_go_conntrack",
        importpath = "github.com/mwitkow/go-conntrack",
        sum = "h1:F9x/1yl3T2AeKLr2AMdilSD8+f9bvMnNN8VS5iDtovc=",
        version = "v0.0.0-20161129095857-cc309e4a2223",
    )
    go_repository(
        name = "com_github_mxk_go_flowrate",
        importpath = "github.com/mxk/go-flowrate",
        sum = "h1:y5//uYreIhSUg3J1GEMiLbxo1LJaP8RfCpH6pymGZus=",
        version = "v0.0.0-20140419014527-cca7078d478f",
    )
    go_repository(
        name = "com_github_neelance_astrewrite",
        importpath = "github.com/neelance/astrewrite",
        sum = "h1:D6paGObi5Wud7xg83MaEFyjxQB1W5bz5d0IFppr+ymk=",
        version = "v0.0.0-20160511093645-99348263ae86",
    )
    go_repository(
        name = "com_github_neelance_sourcemap",
        importpath = "github.com/neelance/sourcemap",
        sum = "h1:eFXv9Nu1lGbrNbj619aWwZfVF5HBrm9Plte8aNptuTI=",
        version = "v0.0.0-20151028013722-8c68805598ab",
    )
    go_repository(
        name = "com_github_nytimes_gziphandler",
        importpath = "github.com/NYTimes/gziphandler",
        sum = "h1:lsxEuwrXEAokXB9qhlbKWPpo3KMLZQ5WB5WLQRW1uq0=",
        version = "v0.0.0-20170623195520-56545f4a5d46",
    )
    go_repository(
        name = "com_github_oklog_ulid",
        importpath = "github.com/oklog/ulid",
        sum = "h1:EGfNDEx6MqHz8B3uNV6QAib1UR2Lm97sHi3ocA6ESJ4=",
        version = "v1.3.1",
    )
    go_repository(
        name = "com_github_olekukonko_tablewriter",
        importpath = "github.com/olekukonko/tablewriter",
        sum = "h1:vHD/YYe1Wolo78koG299f7V/VAS08c6IpCLn+Ejf/w8=",
        version = "v0.0.4",
    )
    go_repository(
        name = "com_github_oneofone_xxhash",
        importpath = "github.com/OneOfOne/xxhash",
        sum = "h1:KMrpdQIwFcEqXDklaen+P1axHaj9BSKzvpUUfnHldSE=",
        version = "v1.2.2",
    )
    go_repository(
        name = "com_github_onsi_ginkgo",
        importpath = "github.com/onsi/ginkgo",
        sum = "h1:2mOpI4JVVPBN+WQRa0WKH2eXR+Ey+uK4n7Zj0aYpIQA=",
        version = "v1.14.0",
    )
    go_repository(
        name = "com_github_onsi_gomega",
        importpath = "github.com/onsi/gomega",
        sum = "h1:o0+MgICZLuZ7xjH7Vx6zS/zcu93/BEp1VwkIW1mEXCE=",
        version = "v1.10.1",
    )
    go_repository(
        name = "com_github_openconfig_gnmi",
        importpath = "github.com/openconfig/gnmi",
        sum = "h1:a380JP+B7xlMbEQOlha1buKhzBPXFqgFXplyWCEIGEY=",
        version = "v0.0.0-20190823184014-89b2bf29312c",
    )
    go_repository(
        name = "com_github_openconfig_reference",
        importpath = "github.com/openconfig/reference",
        sum = "h1:yHCGAHg2zMaW8olLrqEt3SAHGcEx2aJPEQWMRCyravY=",
        version = "v0.0.0-20190727015836-8dfd928c9696",
    )
    go_repository(
        name = "com_github_openzipkin_zipkin_go",
        importpath = "github.com/openzipkin/zipkin-go",
        sum = "h1:A/ADD6HaPnAKj3yS7HjGHRK77qi41Hi0DirOOIQAeIw=",
        version = "v0.1.1",
    )
    go_repository(
        name = "com_github_pelletier_go_toml",
        importpath = "github.com/pelletier/go-toml",
        sum = "h1:T5zMGML61Wp+FlcbWjRDT7yAxhJNAiPPLOFECq181zc=",
        version = "v1.2.0",
    )
    go_repository(
        name = "com_github_pierrec_lz4",
        importpath = "github.com/pierrec/lz4",
        sum = "h1:mFe7ttWaflA46Mhqh+jUfjp2qTbPYxLB2/OyBppH9dg=",
        version = "v2.4.1+incompatible",
    )
    go_repository(
        name = "com_github_pmezard_go_difflib",
        importpath = "github.com/pmezard/go-difflib",
        sum = "h1:4DBwDE0NGyQoBHbLQYPwSUPoCMWR5BEzIk/f1lZbAQM=",
        version = "v1.0.0",
    )
    go_repository(
        name = "com_github_prometheus_tsdb",
        importpath = "github.com/prometheus/tsdb",
        sum = "h1:If5rVCMTp6W2SiRAQFlbpJNgVlgMEd+U2GZckwK38ic=",
        version = "v0.10.0",
    )
    go_repository(
        name = "com_github_puerkitobio_purell",
        importpath = "github.com/PuerkitoBio/purell",
        sum = "h1:0GoNN3taZV6QI81IXgCbxMyEaJDXMSIjArYBCYzVVvs=",
        version = "v1.0.0",
    )
    go_repository(
        name = "com_github_puerkitobio_urlesc",
        importpath = "github.com/PuerkitoBio/urlesc",
        sum = "h1:JCHLVE3B+kJde7bIEo5N4J+ZbLhp0J1Fs+ulyRws4gE=",
        version = "v0.0.0-20160726150825-5bd2802263f2",
    )
    go_repository(
        name = "com_github_rcrowley_go_metrics",
        importpath = "github.com/rcrowley/go-metrics",
        sum = "h1:dY6ETXrvDG7Sa4vE8ZQG4yqWg6UnOcbqTAahkV813vQ=",
        version = "v0.0.0-20190826022208-cac0b30c2563",
    )
    go_repository(
        name = "com_github_rogpeppe_fastuuid",
        importpath = "github.com/rogpeppe/fastuuid",
        sum = "h1:Ppwyp6VYCF1nvBTXL3trRso7mXMlRrw9ooo375wvi2s=",
        version = "v1.2.0",
    )
    go_repository(
        name = "com_github_rogpeppe_go_internal",
        importpath = "github.com/rogpeppe/go-internal",
        sum = "h1:RR9dF3JtopPvtkroDZuVD7qquD0bnHlKSqaQhgwt8yk=",
        version = "v1.3.0",
    )
    go_repository(
        name = "com_github_rs_xhandler",
        importpath = "github.com/rs/xhandler",
        sum = "h1:3hxavr+IHMsQBrYUPQM5v0CgENFktkkbg1sfpgM3h20=",
        version = "v0.0.0-20160618193221-ed27b6fd6521",
    )
    go_repository(
        name = "com_github_russross_blackfriday",
        importpath = "github.com/russross/blackfriday",
        sum = "h1:HyvC0ARfnZBqnXwABFeSZHpKvJHJJfPz81GNueLj0oo=",
        version = "v1.5.2",
    )
    go_repository(
        name = "com_github_satori_go_uuid",
        importpath = "github.com/satori/go.uuid",
        sum = "h1:gQZ0qzfKHQIybLANtM3mBXNUtOfsCFXeTsnBqCsx1KM=",
        version = "v1.2.1-0.20181028125025-b2ce2384e17b",
    )
    go_repository(
        name = "com_github_sergi_go_diff",
        importpath = "github.com/sergi/go-diff",
        sum = "h1:Kpca3qRNrduNnOQeazBd0ysaKrUJiIuISHxogkT9RPQ=",
        version = "v1.0.0",
    )
    go_repository(
        name = "com_github_shopify_sarama",
        importpath = "github.com/Shopify/sarama",
        sum = "h1:3jnfWKD7gVwbB1KSy/lE0szA9duPuSFLViK0o/d3DgA=",
        version = "v1.26.1",
    )
    go_repository(
        name = "com_github_shopify_toxiproxy",
        importpath = "github.com/Shopify/toxiproxy",
        sum = "h1:TKdv8HiTLgE5wdJuEML90aBgNWsokNbMijUGhmcoBJc=",
        version = "v2.1.4+incompatible",
    )
    go_repository(
        name = "com_github_shurcool_component",
        importpath = "github.com/shurcooL/component",
        sum = "h1:Fth6mevc5rX7glNLpbAMJnqKlfIkcTjZCSHEeqvKbcI=",
        version = "v0.0.0-20170202220835-f88ec8f54cc4",
    )
    go_repository(
        name = "com_github_shurcool_events",
        importpath = "github.com/shurcooL/events",
        sum = "h1:vabduItPAIz9px5iryD5peyx7O3Ya8TBThapgXim98o=",
        version = "v0.0.0-20181021180414-410e4ca65f48",
    )
    go_repository(
        name = "com_github_shurcool_github_flavored_markdown",
        importpath = "github.com/shurcooL/github_flavored_markdown",
        sum = "h1:qb9IthCFBmROJ6YBS31BEMeSYjOscSiG+EO+JVNTz64=",
        version = "v0.0.0-20181002035957-2122de532470",
    )
    go_repository(
        name = "com_github_shurcool_go",
        importpath = "github.com/shurcooL/go",
        sum = "h1:MZM7FHLqUHYI0Y/mQAt3d2aYa0SiNms/hFqC9qJYolM=",
        version = "v0.0.0-20180423040247-9e1955d9fb6e",
    )
    go_repository(
        name = "com_github_shurcool_go_goon",
        importpath = "github.com/shurcooL/go-goon",
        sum = "h1:llrF3Fs4018ePo4+G/HV/uQUqEI1HMDjCeOf2V6puPc=",
        version = "v0.0.0-20170922171312-37c2f522c041",
    )
    go_repository(
        name = "com_github_shurcool_gofontwoff",
        importpath = "github.com/shurcooL/gofontwoff",
        sum = "h1:Yoy/IzG4lULT6qZg62sVC+qyBL8DQkmD2zv6i7OImrc=",
        version = "v0.0.0-20180329035133-29b52fc0a18d",
    )
    go_repository(
        name = "com_github_shurcool_gopherjslib",
        importpath = "github.com/shurcooL/gopherjslib",
        sum = "h1:UOk+nlt1BJtTcH15CT7iNO7YVWTfTv/DNwEAQHLIaDQ=",
        version = "v0.0.0-20160914041154-feb6d3990c2c",
    )
    go_repository(
        name = "com_github_shurcool_highlight_diff",
        importpath = "github.com/shurcooL/highlight_diff",
        sum = "h1:vYEG87HxbU6dXj5npkeulCS96Dtz5xg3jcfCgpcvbIw=",
        version = "v0.0.0-20170515013008-09bb4053de1b",
    )
    go_repository(
        name = "com_github_shurcool_highlight_go",
        importpath = "github.com/shurcooL/highlight_go",
        sum = "h1:7pDq9pAMCQgRohFmd25X8hIH8VxmT3TaDm+r9LHxgBk=",
        version = "v0.0.0-20181028180052-98c3abbbae20",
    )
    go_repository(
        name = "com_github_shurcool_home",
        importpath = "github.com/shurcooL/home",
        sum = "h1:MPblCbqA5+z6XARjScMfz1TqtJC7TuTRj0U9VqIBs6k=",
        version = "v0.0.0-20181020052607-80b7ffcb30f9",
    )
    go_repository(
        name = "com_github_shurcool_htmlg",
        importpath = "github.com/shurcooL/htmlg",
        sum = "h1:crYRwvwjdVh1biHzzciFHe8DrZcYrVcZFlJtykhRctg=",
        version = "v0.0.0-20170918183704-d01228ac9e50",
    )
    go_repository(
        name = "com_github_shurcool_httperror",
        importpath = "github.com/shurcooL/httperror",
        sum = "h1:eHRtZoIi6n9Wo1uR+RU44C247msLWwyA89hVKwRLkMk=",
        version = "v0.0.0-20170206035902-86b7830d14cc",
    )
    go_repository(
        name = "com_github_shurcool_httpfs",
        importpath = "github.com/shurcooL/httpfs",
        sum = "h1:SWV2fHctRpRrp49VXJ6UZja7gU9QLHwRpIPBN89SKEo=",
        version = "v0.0.0-20171119174359-809beceb2371",
    )
    go_repository(
        name = "com_github_shurcool_httpgzip",
        importpath = "github.com/shurcooL/httpgzip",
        sum = "h1:fxoFD0in0/CBzXoyNhMTjvBZYW6ilSnTw7N7y/8vkmM=",
        version = "v0.0.0-20180522190206-b1c53ac65af9",
    )
    go_repository(
        name = "com_github_shurcool_issues",
        importpath = "github.com/shurcooL/issues",
        sum = "h1:T4wuULTrzCKMFlg3HmKHgXAF8oStFb/+lOIupLV2v+o=",
        version = "v0.0.0-20181008053335-6292fdc1e191",
    )
    go_repository(
        name = "com_github_shurcool_issuesapp",
        importpath = "github.com/shurcooL/issuesapp",
        sum = "h1:Y+TeIabU8sJD10Qwd/zMty2/LEaT9GNDaA6nyZf+jgo=",
        version = "v0.0.0-20180602232740-048589ce2241",
    )
    go_repository(
        name = "com_github_shurcool_notifications",
        importpath = "github.com/shurcooL/notifications",
        sum = "h1:TQVQrsyNaimGwF7bIhzoVC9QkKm4KsWd8cECGzFx8gI=",
        version = "v0.0.0-20181007000457-627ab5aea122",
    )
    go_repository(
        name = "com_github_shurcool_octicon",
        importpath = "github.com/shurcooL/octicon",
        sum = "h1:bu666BQci+y4S0tVRVjsHUeRon6vUXmsGBwdowgMrg4=",
        version = "v0.0.0-20181028054416-fa4f57f9efb2",
    )
    go_repository(
        name = "com_github_shurcool_reactions",
        importpath = "github.com/shurcooL/reactions",
        sum = "h1:LneqU9PHDsg/AkPDU3AkqMxnMYL+imaqkpflHu73us8=",
        version = "v0.0.0-20181006231557-f2e0b4ca5b82",
    )
    go_repository(
        name = "com_github_shurcool_users",
        importpath = "github.com/shurcooL/users",
        sum = "h1:YGaxtkYjb8mnTvtufv2LKLwCQu2/C7qFB7UtrOlTWOY=",
        version = "v0.0.0-20180125191416-49c67e49c537",
    )
    go_repository(
        name = "com_github_shurcool_webdavfs",
        importpath = "github.com/shurcooL/webdavfs",
        sum = "h1:JtcyT0rk/9PKOdnKQzuDR+FSjh7SGtJwpgVpfZBRKlQ=",
        version = "v0.0.0-20170829043945-18c3829fa133",
    )
    go_repository(
        name = "com_github_smola_gocompat",
        importpath = "github.com/smola/gocompat",
        sum = "h1:6b1oIMlUXIpz//VKEDzPVBK8KG7beVwmHIUEBIs/Pns=",
        version = "v0.2.0",
    )
    go_repository(
        name = "com_github_sourcegraph_annotate",
        importpath = "github.com/sourcegraph/annotate",
        sum = "h1:yKm7XZV6j9Ev6lojP2XaIshpT4ymkqhMeSghO5Ps00E=",
        version = "v0.0.0-20160123013949-f4cad6c6324d",
    )
    go_repository(
        name = "com_github_sourcegraph_syntaxhighlight",
        importpath = "github.com/sourcegraph/syntaxhighlight",
        sum = "h1:qpG93cPwA5f7s/ZPBJnGOYQNK/vKsaDaseuKT5Asee8=",
        version = "v0.0.0-20170531221838-bd320f5d308e",
    )
    go_repository(
        name = "com_github_spacemonkeygo_openssl",
        importpath = "github.com/spacemonkeygo/openssl",
        sum = "h1:/eS3yfGjQKG+9kayBkj0ip1BGhq6zJ3eaVksphxAaek=",
        version = "v0.0.0-20181017203307-c2dcc5cca94a",
    )
    go_repository(
        name = "com_github_spacemonkeygo_spacelog",
        importpath = "github.com/spacemonkeygo/spacelog",
        sum = "h1:RC6RW7j+1+HkWaX/Yh71Ee5ZHaHYt7ZP4sQgUrm6cDU=",
        version = "v0.0.0-20180420211403-2296661a0572",
    )
    go_repository(
        name = "com_github_spf13_afero",
        importpath = "github.com/spf13/afero",
        sum = "h1:5jhuqJyZCZf2JRofRvN/nIFgIWNzPa3/Vz8mYylgbWc=",
        version = "v1.2.2",
    )
    go_repository(
        name = "com_github_spf13_cast",
        importpath = "github.com/spf13/cast",
        sum = "h1:oget//CVOEoFewqQxwr0Ej5yjygnqGkvggSE/gB35Q8=",
        version = "v1.3.0",
    )
    go_repository(
        name = "com_github_spf13_jwalterweatherman",
        importpath = "github.com/spf13/jwalterweatherman",
        sum = "h1:XHEdyB+EcvlqZamSM4ZOMGlc93t6AcsBEu9Gc1vn7yk=",
        version = "v1.0.0",
    )
    go_repository(
        name = "com_github_spf13_viper",
        importpath = "github.com/spf13/viper",
        sum = "h1:VUFqw5KcqRf7i70GOzW7N+Q7+gxVBkSSqiXB12+JQ4M=",
        version = "v1.3.2",
    )
    go_repository(
        name = "com_github_src_d_envconfig",
        importpath = "github.com/src-d/envconfig",
        sum = "h1:/AJi6DtjFhZKNx3OB2qMsq7y4yT5//AeSZIe7rk+PX8=",
        version = "v1.0.0",
    )
    go_repository(
        name = "com_github_stackexchange_wmi",
        importpath = "github.com/StackExchange/wmi",
        sum = "h1:fLjPD/aNc3UIOA6tDi6QXUemppXK3P9BI7mr2hd6gx8=",
        version = "v0.0.0-20180116203802-5d049714c4a6",
    )
    go_repository(
        name = "com_github_status_im_keycard_go",
        importpath = "github.com/status-im/keycard-go",
        sum = "h1:Oo2KZNP70KE0+IUJSidPj/BFS/RXNHmKIJOdckzml2E=",
        version = "v0.0.0-20200402102358-957c09536969",
    )
    go_repository(
        name = "com_github_steakknife_bloomfilter",
        importpath = "github.com/steakknife/bloomfilter",
        sum = "h1:gIlAHnH1vJb5vwEjIp5kBj/eu99p/bl0Ay2goiPe5xE=",
        version = "v0.0.0-20180922174646-6819c0d2a570",
    )
    go_repository(
        name = "com_github_steakknife_hamming",
        importpath = "github.com/steakknife/hamming",
        sum = "h1:njlZPzLwU639dk2kqnCPPv+wNjq7Xb6EfUxe/oX0/NM=",
        version = "v0.0.0-20180906055917-c99c65617cd3",
    )
    go_repository(
        name = "com_github_stretchr_objx",
        importpath = "github.com/stretchr/objx",
        sum = "h1:2vfRuCMp5sSVIDSqO8oNnWJq7mPa6KVP3iPIwFBuy8A=",
        version = "v0.1.1",
    )
    go_repository(
        name = "com_github_stretchr_testify",
        importpath = "github.com/stretchr/testify",
        sum = "h1:hDPOHmpOpP40lSULcqw7IrRb/u7w6RpDC9399XyoNd0=",
        version = "v1.6.1",
    )
    go_repository(
        name = "com_github_tarm_serial",
        importpath = "github.com/tarm/serial",
        sum = "h1:UyzmZLoiDWMRywV4DUYb9Fbt8uiOSooupjTq10vpvnU=",
        version = "v0.0.0-20180830185346-98f6abe2eb07",
    )
    go_repository(
        name = "com_github_templexxx_cpufeat",
        importpath = "github.com/templexxx/cpufeat",
        sum = "h1:89CEmDvlq/F7SJEOqkIdNDGJXrQIhuIx9D2DBXjavSU=",
        version = "v0.0.0-20180724012125-cef66df7f161",
    )
    go_repository(
        name = "com_github_templexxx_xor",
        importpath = "github.com/templexxx/xor",
        sum = "h1:fj5tQ8acgNUr6O8LEplsxDhUIe2573iLkJc+PqnzZTI=",
        version = "v0.0.0-20191217153810-f85b25db303b",
    )
    go_repository(
        name = "com_github_tjfoc_gmsm",
        importpath = "github.com/tjfoc/gmsm",
        sum = "h1:i7c6Za/IlgBvnGxYpfD7L3TGuaS+v6oGcgq+J9/ecEA=",
        version = "v1.3.0",
    )
    go_repository(
        name = "com_github_tyler_smith_go_bip39",
        importpath = "github.com/tyler-smith/go-bip39",
        sum = "h1:+t3w+KwLXO6154GNJY+qUtIxLTmFjfUmpguQT1OlOT8=",
        version = "v1.0.2",
    )
    go_repository(
        name = "com_github_ugorji_go_codec",
        importpath = "github.com/ugorji/go/codec",
        sum = "h1:3SVOIvH7Ae1KRYyQWRjXWJEA9sS/c/pjvH++55Gr648=",
        version = "v0.0.0-20181204163529-d75b2dcb6bc8",
    )
    go_repository(
        name = "com_github_viant_assertly",
        importpath = "github.com/viant/assertly",
        sum = "h1:5x1GzBaRteIwTr5RAGFVG14uNeRFxVNbXPWrK2qAgpc=",
        version = "v0.4.8",
    )
    go_repository(
        name = "com_github_viant_toolbox",
        importpath = "github.com/viant/toolbox",
        sum = "h1:6TteTDQ68CjgcCe8wH3D3ZhUQQOJXMTbj/D9rkk2a1k=",
        version = "v0.24.0",
    )
    go_repository(
        name = "com_github_victoriametrics_fastcache",
        importpath = "github.com/VictoriaMetrics/fastcache",
        sum = "h1:4y6y0G8PRzszQUYIQHHssv/jgPHAb5qQuuDNdCbyAgw=",
        version = "v1.5.7",
    )
    go_repository(
        name = "com_github_wangjia184_sortedset",
        importpath = "github.com/wangjia184/sortedset",
        sum = "h1:kZiWylALnUy4kzoKJemjH8eqwCl3RjW1r1ITCjjW7G8=",
        version = "v0.0.0-20160527075905-f5d03557ba30",
    )
    go_repository(
        name = "com_github_whyrusleeping_go_smux_multiplex",
        importpath = "github.com/whyrusleeping/go-smux-multiplex",
        sum = "h1:iqksILj8STw03EJQe7Laj4ubnw+ojOyik18cd5vPL1o=",
        version = "v3.0.16+incompatible",
    )
    go_repository(
        name = "com_github_whyrusleeping_go_smux_multistream",
        importpath = "github.com/whyrusleeping/go-smux-multistream",
        sum = "h1:BdYHctE9HJZLquG9tpTdwWcbG4FaX6tVKPGjCGgiVxo=",
        version = "v2.0.2+incompatible",
    )
    go_repository(
        name = "com_github_whyrusleeping_go_smux_yamux",
        importpath = "github.com/whyrusleeping/go-smux-yamux",
        sum = "h1:nVkExQ7pYlN9e45LcqTCOiDD0904fjtm0flnHZGbXkw=",
        version = "v2.0.9+incompatible",
    )
    go_repository(
        name = "com_github_whyrusleeping_mdns",
        importpath = "github.com/whyrusleeping/mdns",
        sum = "h1:Y1/FEOpaCpD21WxrmfeIYCFPuVPRCY2XZTWzTNHGw30=",
        version = "v0.0.0-20190826153040-b9b60ed33aa9",
    )
    go_repository(
        name = "com_github_whyrusleeping_yamux",
        importpath = "github.com/whyrusleeping/yamux",
        sum = "h1:PzUrk7/Z0g/N5V4/+DesmKXYcCToALgj+SbATgs0B34=",
        version = "v1.2.0",
    )
    go_repository(
        name = "com_github_wsddn_go_ecdh",
        importpath = "github.com/wsddn/go-ecdh",
        sum = "h1:1cngl9mPEoITZG8s8cVcUy5CeIBYhEESkOB7m6Gmkrk=",
        version = "v0.0.0-20161211032359-48726bab9208",
    )
    go_repository(
        name = "com_github_xdg_scram",
        importpath = "github.com/xdg/scram",
        sum = "h1:u40Z8hqBAAQyv+vATcGgV0YCnDjqSL7/q/JyPhhJSPk=",
        version = "v0.0.0-20180814205039-7eeb5667e42c",
    )
    go_repository(
        name = "com_github_xdg_stringprep",
        importpath = "github.com/xdg/stringprep",
        sum = "h1:d9X0esnoa3dFsV0FG35rAT0RIhYFlPq7MiP+DW89La0=",
        version = "v1.0.0",
    )
    go_repository(
        name = "com_github_xordataexchange_crypt",
        importpath = "github.com/xordataexchange/crypt",
        sum = "h1:ESFSdwYZvkeru3RtdrYueztKhOBCSAAzS4Gf+k0tEow=",
        version = "v0.0.3-0.20170626215501-b2862e3d0a77",
    )
    go_repository(
        name = "com_github_xtaci_kcp_go",
        importpath = "github.com/xtaci/kcp-go",
        sum = "h1:TN1uey3Raw0sTz0Fg8GkfM0uH3YwzhnZWQ1bABv5xAg=",
        version = "v5.4.20+incompatible",
    )
    go_repository(
        name = "com_github_xtaci_lossyconn",
        importpath = "github.com/xtaci/lossyconn",
        sum = "h1:J0GxkO96kL4WF+AIT3M4mfUVinOCPgf2uUWYFUzN0sM=",
        version = "v0.0.0-20190602105132-8df528c0c9ae",
    )
    go_repository(
        name = "com_github_yuin_goldmark",
        importpath = "github.com/yuin/goldmark",
        sum = "h1:nqDD4MMMQA0lmWq03Z2/myGPYLQoXtmi0rGVs95ntbo=",
        version = "v1.1.27",
    )
    go_repository(
        name = "com_shuralyov_dmitri_app_changes",
        importpath = "dmitri.shuralyov.com/app/changes",
        sum = "h1:hJiie5Bf3QucGRa4ymsAUOxyhYwGEz1xrsVk0P8erlw=",
        version = "v0.0.0-20180602232624-0a106ad413e3",
    )
    go_repository(
        name = "com_shuralyov_dmitri_gpu_mtl",
        importpath = "dmitri.shuralyov.com/gpu/mtl",
        sum = "h1:VpgP7xuJadIUuKccphEpTJnWhS2jkQyMt6Y7pJCD7fY=",
        version = "v0.0.0-20190408044501-666a987793e9",
    )
    go_repository(
        name = "com_shuralyov_dmitri_html_belt",
        importpath = "dmitri.shuralyov.com/html/belt",
        sum = "h1:SPOUaucgtVls75mg+X7CXigS71EnsfVUK/2CgVrwqgw=",
        version = "v0.0.0-20180602232347-f7d459c86be0",
    )
    go_repository(
        name = "com_shuralyov_dmitri_service_change",
        importpath = "dmitri.shuralyov.com/service/change",
        sum = "h1:GvWw74lx5noHocd+f6HBMXK6DuggBB1dhVkuGZbv7qM=",
        version = "v0.0.0-20181023043359-a85b471d5412",
    )
    go_repository(
        name = "com_shuralyov_dmitri_state",
        importpath = "dmitri.shuralyov.com/state",
        sum = "h1:ivON6cwHK1OH26MZyWDCnbTRZZf0IhNsENoNAKFS1g4=",
        version = "v0.0.0-20180228185332-28bcc343414c",
    )
    go_repository(
        name = "com_sourcegraph_sourcegraph_go_diff",
        importpath = "sourcegraph.com/sourcegraph/go-diff",
        sum = "h1:eTiIR0CoWjGzJcnQ3OkhIl/b9GJovq4lSAVRt0ZFEG8=",
        version = "v0.5.0",
    )
    go_repository(
        name = "com_sourcegraph_sqs_pbtypes",
        importpath = "sourcegraph.com/sqs/pbtypes",
        sum = "h1:JPJh2pk3+X4lXAkZIk2RuE/7/FoK9maXw+TNPJhVS/c=",
        version = "v0.0.0-20180604144634-d3ebe8f20ae4",
    )
    go_repository(
        name = "in_gopkg_alecthomas_kingpin_v2",
        importpath = "gopkg.in/alecthomas/kingpin.v2",
        sum = "h1:jMFz6MfLP0/4fUyZle81rXUoxOBFi19VUFKVDOQfozc=",
        version = "v2.2.6",
    )
    go_repository(
        name = "in_gopkg_bsm_ratelimit_v1",
        importpath = "gopkg.in/bsm/ratelimit.v1",
        sum = "h1:stTHdEoWg1pQ8riaP5ROrjS6zy6wewH/Q2iwnLCQUXY=",
        version = "v1.0.0-20160220154919-db14e161995a",
    )
    go_repository(
        name = "in_gopkg_check_v1",
        importpath = "gopkg.in/check.v1",
        sum = "h1:YR8cESwS4TdDjEe65xsg0ogRM/Nc3DYOhEAlW+xobZo=",
        version = "v1.0.0-20190902080502-41f04d3bba15",
    )
    go_repository(
        name = "in_gopkg_errgo_v2",
        importpath = "gopkg.in/errgo.v2",
        sum = "h1:0vLT13EuvQ0hNvakwLuFZ/jYrLp5F3kcWHXdRggjCE8=",
        version = "v2.1.0",
    )
    go_repository(
        name = "in_gopkg_fsnotify_v1",
        importpath = "gopkg.in/fsnotify.v1",
        sum = "h1:xOHLXZwVvI9hhs+cLKq5+I5onOuwQLhQwiu63xxlHs4=",
        version = "v1.4.7",
    )
    go_repository(
        name = "in_gopkg_jcmturner_aescts_v1",
        importpath = "gopkg.in/jcmturner/aescts.v1",
        sum = "h1:cVVZBK2b1zY26haWB4vbBiZrfFQnfbTVrE3xZq6hrEw=",
        version = "v1.0.1",
    )
    go_repository(
        name = "in_gopkg_jcmturner_dnsutils_v1",
        importpath = "gopkg.in/jcmturner/dnsutils.v1",
        sum = "h1:cIuC1OLRGZrld+16ZJvvZxVJeKPsvd5eUIvxfoN5hSM=",
        version = "v1.0.1",
    )
    go_repository(
        name = "in_gopkg_jcmturner_goidentity_v3",
        importpath = "gopkg.in/jcmturner/goidentity.v3",
        sum = "h1:1duIyWiTaYvVx3YX2CYtpJbUFd7/UuPYCfgXtQ3VTbI=",
        version = "v3.0.0",
    )
    go_repository(
        name = "in_gopkg_jcmturner_gokrb5_v7",
        importpath = "gopkg.in/jcmturner/gokrb5.v7",
        sum = "h1:a9tsXlIDD9SKxotJMK3niV7rPZAJeX2aD/0yg3qlIrg=",
        version = "v7.5.0",
    )
    go_repository(
        name = "in_gopkg_jcmturner_rpc_v1",
        importpath = "gopkg.in/jcmturner/rpc.v1",
        sum = "h1:QHIUxTX1ISuAv9dD2wJ9HWQVuWDX/Zc0PfeC2tjc4rU=",
        version = "v1.1.0",
    )
    go_repository(
        name = "in_gopkg_redis_v4",
        importpath = "gopkg.in/redis.v4",
        sum = "h1:y3XbwQAiHwgNLUng56mgWYK39vsPqo8sT84XTEcxjr0=",
        version = "v4.2.4",
    )
    go_repository(
        name = "in_gopkg_src_d_go_cli_v0",
        importpath = "gopkg.in/src-d/go-cli.v0",
        sum = "h1:mXa4inJUuWOoA4uEROxtJ3VMELMlVkIxIfcR0HBekAM=",
        version = "v0.0.0-20181105080154-d492247bbc0d",
    )
    go_repository(
        name = "in_gopkg_src_d_go_log_v1",
        importpath = "gopkg.in/src-d/go-log.v1",
        sum = "h1:heWvX7J6qbGWbeFS/aRmiy1eYaT+QMV6wNvHDyMjQV4=",
        version = "v1.0.1",
    )
    go_repository(
        name = "in_gopkg_tomb_v1",
        importpath = "gopkg.in/tomb.v1",
        sum = "h1:uRGJdciOHaEIrze2W8Q3AKkepLTh2hOroT7a+7czfdQ=",
        version = "v1.0.0-20141024135613-dd632973f1e7",
    )
    go_repository(
        name = "io_k8s_gengo",
        importpath = "k8s.io/gengo",
        sum = "h1:4s3/R4+OYYYUKptXPhZKjQ04WJ6EhQQVFdjOFvCazDk=",
        version = "v0.0.0-20190128074634-0689ccc1d7d6",
    )
    go_repository(
        name = "io_k8s_klog_v2",
        importpath = "k8s.io/klog/v2",
        sum = "h1:Foj74zO6RbjjP4hBEKjnYtjjAhGg4jNynUdYF6fJrok=",
        version = "v2.0.0",
    )
    go_repository(
        name = "io_k8s_kube_openapi",
        importpath = "k8s.io/kube-openapi",
        sum = "h1:Oh3Mzx5pJ+yIumsAD0MOECPVeXsVot0UkiaCGVyfGQY=",
        version = "v0.0.0-20200410145947-61e04a5be9a6",
    )
    go_repository(
        name = "io_k8s_sigs_structured_merge_diff_v3",
        importpath = "sigs.k8s.io/structured-merge-diff/v3",
        sum = "h1:dOmIZBMfhcHS09XZkMyUgkq5trg3/jRyJYFZUiaOp8E=",
        version = "v3.0.0",
    )
    go_repository(
        name = "io_rsc_pdf",
        importpath = "rsc.io/pdf",
        sum = "h1:k1MczvYDUvJBe93bYd7wrZLLUEcLZAuF824/I4e5Xr4=",
        version = "v0.1.1",
    )
    go_repository(
        name = "io_rsc_quote_v3",
        importpath = "rsc.io/quote/v3",
        sum = "h1:9JKUTTIUgS6kzR9mK1YuGKv6Nl+DijDNIc0ghT58FaY=",
        version = "v3.1.0",
    )
    go_repository(
        name = "io_rsc_sampler",
        importpath = "rsc.io/sampler",
        sum = "h1:7uVkIFmeBqHfdjD+gZwtXXI+RODJ2Wc4O7MPEh/QiW4=",
        version = "v1.3.0",
    )
    go_repository(
        name = "org_apache_git_thrift_git",
        importpath = "git.apache.org/thrift.git",
        sum = "h1:OR8VhtwhcAI3U48/rzBsVOuHi0zDPzYI1xASVcdSgR8=",
        version = "v0.0.0-20180902110319-2566ecd5d999",
    )
    go_repository(
        name = "org_go4",
        importpath = "go4.org",
        sum = "h1:+hE86LblG4AyDgwMCLTE6FOlM9+qjHSYS+rKqxUVdsM=",
        version = "v0.0.0-20180809161055-417644f6feb5",
    )
    go_repository(
        name = "org_go4_grpc",
        importpath = "grpc.go4.org",
        sum = "h1:tmXTu+dfa+d9Evp8NpJdgOy6+rt8/x4yG7qPBrtNfLY=",
        version = "v0.0.0-20170609214715-11d0a25b4919",
    )
    go_repository(
        name = "org_golang_google_appengine",
        importpath = "google.golang.org/appengine",
        sum = "h1:tycE03LOZYQNhDpS27tcQdAzLCVMaj7QT2SXxebnpCM=",
        version = "v1.6.5",
    )
    go_repository(
        name = "org_golang_google_genproto",
        importpath = "google.golang.org/genproto",
        sum = "h1:Q0pgDmaT3uO0cF7R0ctyAlhLj2I/xJ+FZyDBOZux0xk=",
        version = "v0.0.0-20200730144737-007c33dbd381",
    )
    go_repository(
        name = "org_golang_google_protobuf",
        importpath = "google.golang.org/protobuf",
        sum = "h1:Ejskq+SyPohKW+1uil0JJMtmHCgJPJ/qWTxr8qp+R4c=",
        version = "v1.25.0",
    )
    go_repository(
        name = "org_golang_x_arch",
        importpath = "golang.org/x/arch",
        sum = "h1:Rx/HTKi09myZ25t1SOlDHmHOy/mKxNAcu0hP1oPX9qM=",
        version = "v0.0.0-20190312162104-788fe5ffcd8c",
    )
    go_repository(
        name = "org_golang_x_build",
        importpath = "golang.org/x/build",
        sum = "h1:E2M5QgjZ/Jg+ObCQAudsXxuTsLj7Nl5RV/lZcQZmKSo=",
        version = "v0.0.0-20190111050920-041ab4dc3f9d",
    )
    go_repository(
        name = "org_golang_x_image",
        importpath = "golang.org/x/image",
        sum = "h1:+qEpEAPhDZ1o0x3tHzZTQDArnOixOzGD9HUJfcg0mb4=",
        version = "v0.0.0-20190802002840-cff245a6509b",
    )
    go_repository(
        name = "org_golang_x_mobile",
        importpath = "golang.org/x/mobile",
        sum = "h1:OVJ6QQUBAesB8CZijKDSsXX7xYVtUhrkY0gwMfbi4p4=",
        version = "v0.0.0-20200801112145-973feb4309de",
    )
    go_repository(
        name = "org_golang_x_perf",
        importpath = "golang.org/x/perf",
        sum = "h1:xYq6+9AtI+xP3M4r0N1hCkHrInHDBohhquRgx9Kk6gI=",
        version = "v0.0.0-20180704124530-6e6d33e29852",
    )
    go_repository(
        name = "org_golang_x_tools",
        importpath = "golang.org/x/tools",
        sum = "h1:jTL1CJ2kmavapMVdBKy6oVrhBHByRCMfykS45+lEFQk=",
        version = "v0.0.0-20200528185414-6be401e3f76e",
    )
    go_repository(
        name = "org_uber_go_atomic",
        importpath = "go.uber.org/atomic",
        sum = "h1:Ezj3JGmsOnG1MoRWQkPBsKLe9DwWD9QeXzTRzzldNVk=",
        version = "v1.6.0",
    )
    go_repository(
        name = "org_uber_go_goleak",
        importpath = "go.uber.org/goleak",
        sum = "h1:qsup4IcBdlmsnGfqyLl4Ntn3C2XCCuKAE7DwHpScyUo=",
        version = "v1.0.0",
    )
    go_repository(
        name = "org_uber_go_multierr",
        importpath = "go.uber.org/multierr",
        sum = "h1:KCa4XfM8CWFCpxXRGok+Q0SS/0XBhMDbHHGABQLvD2A=",
        version = "v1.5.0",
    )
    go_repository(
        name = "org_uber_go_tools",
        importpath = "go.uber.org/tools",
        sum = "h1:0mgffUl7nfd+FpvXMVz4IDEaUSmT1ysygQC7qYo7sG4=",
        version = "v0.0.0-20190618225709-2cfd321de3ee",
    )
    go_repository(
        name = "org_uber_go_zap",
        importpath = "go.uber.org/zap",
        sum = "h1:ZZCA22JRF2gQE5FoNmhmrf7jeJJ2uhqDUNRYKm8dvmM=",
        version = "v1.15.0",
    )
    go_repository(
        name = "tools_gotest",
        importpath = "gotest.tools",
        sum = "h1:VsBPFP1AI068pPrMxtb/S8Zkgf9xEmTLJjfM+P5UIEo=",
        version = "v2.2.0+incompatible",
    )
    go_repository(
        name = "com_github_prysmaticlabs_prombbolt",
        importpath = "github.com/prysmaticlabs/prombbolt",
        sum = "h1:bVD46NhbqEE6bsIqj42TCS3ELUdumti3WfAw9DXNtkg=",
        version = "v0.0.0-20200324184628-09789ef63796",
    )
    go_repository(
        name = "com_github_burntsushi_toml",
        importpath = "github.com/BurntSushi/toml",
        sum = "h1:WXkYYl6Yr3qBf1K79EBnL4mak0OimBfB0XUf9Vl28OQ=",
        version = "v0.3.1",
    )
    go_repository(
        name = "com_github_cpuguy83_go_md2man_v2",
        importpath = "github.com/cpuguy83/go-md2man/v2",
        sum = "h1:U+s90UTSYgptZMwQh2aRr3LuazLJIa+Pg3Kc1ylSYVY=",
        version = "v2.0.0-20190314233015-f79a8a8ca69d",
    )
    go_repository(
        name = "com_github_russross_blackfriday_v2",
        importpath = "github.com/russross/blackfriday/v2",
        sum = "h1:lPqVAte+HuHNfhJ/0LC98ESWRz8afy9tM/0RK8m9o+Q=",
        version = "v2.0.1",
    )
    go_repository(
        name = "com_github_shurcool_sanitized_anchor_name",
        importpath = "github.com/shurcooL/sanitized_anchor_name",
        sum = "h1:PdmoCO6wvbs+7yrJyMORt4/BmY5IYyJwS/kOiWx8mHo=",
        version = "v1.0.0",
    )
    go_repository(
        name = "com_github_ianlancetaylor_cgosymbolizer",
        importpath = "github.com/ianlancetaylor/cgosymbolizer",
        sum = "h1:IpTHAzWv1pKDDWeJDY5VOHvqc2T9d3C8cPKEf2VPqHE=",
        version = "v0.0.0-20200424224625-be1b05b0b279",
    )
    go_repository(
        name = "org_golang_x_mod",
        importpath = "golang.org/x/mod",
        sum = "h1:KU7oHjnv3XNWfa5COkzUifxZmxp1TyI7ImMXqFxLwvQ=",
        version = "v0.2.0",
    )
    go_repository(
        name = "com_github_golang_gddo",
        importpath = "github.com/golang/gddo",
        sum = "h1:HoqgYR60VYu5+0BuG6pjeGp7LKEPZnHt+dUClx9PeIs=",
        version = "v0.0.0-20200528160355-8d077c1d8f4c",
    )
    go_repository(
        name = "com_github_urfave_cli_v2",
        importpath = "github.com/urfave/cli/v2",
        sum = "h1:JTTnM6wKzdA0Jqodd966MVj4vWbbquZykeX1sKbe2C4=",
        version = "v2.2.0",
    )
    go_repository(
        name = "com_github_multiformats_go_base36",
        importpath = "github.com/multiformats/go-base36",
        sum = "h1:JR6TyF7JjGd3m6FbLU2cOxhC0Li8z8dLNGQ89tUg4F4=",
        version = "v0.1.0",
    )
    go_repository(
        name = "com_github_gophercloud_gophercloud",
        importpath = "github.com/gophercloud/gophercloud",
        sum = "h1:P/nh25+rzXouhytV2pUHBb65fnds26Ghl8/391+sT5o=",
        version = "v0.1.0",
    )
    go_repository(
        name = "com_github_imdario_mergo",
        importpath = "github.com/imdario/mergo",
        sum = "h1:JboBksRwiiAJWvIYJVo46AfV+IAIKZpfrSzVKj42R4Q=",
        version = "v0.3.5",
    )
    go_repository(
        name = "com_github_peterbourgon_diskv",
        importpath = "github.com/peterbourgon/diskv",
        sum = "h1:UBdAOUP5p4RWqPBg048CAvpKN+vxiaj6gdUUzhl4XmI=",
        version = "v2.0.1+incompatible",
    )
    go_repository(
        name = "com_github_aws_aws_sdk_go",
        importpath = "github.com/aws/aws-sdk-go",
        sum = "h1:JiYid0lBDcM12HNOND5EcaBd1namBuB5BJ4Iex0DFMw=",
        version = "v1.33.15",
    )
    go_repository(
        name = "com_github_beorn7_perks",
        importpath = "github.com/beorn7/perks",
        sum = "h1:VlbKKnNfV8bJzeqoa4cOKqO6bYr3WgKZxO8Z16+hsOM=",
        version = "v1.0.1",
    )
    go_repository(
        name = "com_github_coreos_go_semver",
        importpath = "github.com/coreos/go-semver",
        sum = "h1:wkHLiw0WNATZnSG7epLsujiMCgPAc9xhjJ4tgnAxmfM=",
        version = "v0.3.0",
    )
    go_repository(
        name = "com_github_deckarep_golang_set",
        importpath = "github.com/deckarep/golang-set",
        sum = "h1:SCQV0S6gTtp6itiFrTqI+pfmJ4LN85S1YzhDf9rTHJQ=",
        version = "v1.7.1",
    )
    go_repository(
        name = "com_github_dgraph_io_ristretto",
        importpath = "github.com/dgraph-io/ristretto",
        sum = "h1:jh22xisGBjrEVnRZ1DVTpBVQm0Xndu8sMl0CWDzSIBI=",
        version = "v0.0.3",
    )
    go_repository(
        name = "com_github_emicklei_dot",
        importpath = "github.com/emicklei/dot",
        sum = "h1:Ase39UD9T9fRBOb5ptgpixrxfx8abVzNWZi2+lr53PI=",
        version = "v0.11.0",
    )
    go_repository(
        name = "com_github_ghodss_yaml",
        importpath = "github.com/ghodss/yaml",
        sum = "h1:wQHKEahhL6wmXdzwWG11gIVCkOv05bNOh+Rxn0yngAk=",
        version = "v1.0.0",
    )
    go_repository(
        name = "com_github_go_yaml_yaml",
        importpath = "github.com/go-yaml/yaml",
        sum = "h1:RYi2hDdss1u4YE7GwixGzWwVo47T8UQwnTLB6vQiq+o=",
        version = "v2.1.0+incompatible",
    )
    go_repository(
        name = "com_github_golang_glog",
        importpath = "github.com/golang/glog",
        sum = "h1:VKtxabqXZkF25pY9ekfRL6a582T4P37/31XEstQ5p58=",
        version = "v0.0.0-20160126235308-23def4e6c14b",
    )
    go_repository(
        name = "com_github_golang_groupcache",
        importpath = "github.com/golang/groupcache",
        sum = "h1:5ZkaAPbicIKTF2I64qf5Fh8Aa83Q/dnOafMYV0OMwjA=",
        version = "v0.0.0-20191227052852-215e87163ea7",
    )
    go_repository(
        name = "com_github_golang_lint",
        importpath = "github.com/golang/lint",
        sum = "h1:2hRPrmiwPrp3fQX967rNJIhQPtiGXdlQWAxKbKw3VHA=",
        version = "v0.0.0-20180702182130-06c8688daad7",
    )
    go_repository(
        name = "com_github_golang_snappy",
        importpath = "github.com/golang/snappy",
        sum = "h1:lMm2hD9Fy0ynom5+85/pbdkiYcBqM1JWmhpAXLmy0fw=",
        version = "v0.0.2-0.20200707131729-196ae77b8a26",
    )
    go_repository(
        name = "com_github_google_go_cmp",
        importpath = "github.com/google/go-cmp",
        sum = "h1:/QaMHBdZ26BB3SSst0Iwl10Epc+xhTquomWX0oZEB6w=",
        version = "v0.5.0",
    )
    go_repository(
        name = "com_github_google_gofuzz",
        importpath = "github.com/google/gofuzz",
        sum = "h1:Q75Upo5UN4JbPFURXZ8nLKYUvF85dyFRop/vQ0Rv+64=",
        version = "v1.1.1-0.20200604201612-c04b05f3adfa",
    )
    go_repository(
        name = "com_github_googleapis_gax_go_v2",
        importpath = "github.com/googleapis/gax-go/v2",
        sum = "h1:sjZBwGj9Jlw33ImPtvFviGYvseOtDM7hkSKB7+Tv3SM=",
        version = "v2.0.5",
    )
    go_repository(
        name = "com_github_googleapis_gnostic",
        importpath = "github.com/googleapis/gnostic",
        sum = "h1:rVsPeBmXbYv4If/cumu1AzZPwV58q433hvONV1UEZoI=",
        version = "v0.1.0",
    )
    go_repository(
        name = "com_github_gorilla_websocket",
        importpath = "github.com/gorilla/websocket",
        sum = "h1:+/TMaTYc4QFitKJxsQ7Yye35DkWvkdLcvGKqM+x0Ufc=",
        version = "v1.4.2",
    )
    go_repository(
        name = "com_github_grpc_ecosystem_go_grpc_middleware",
        importpath = "github.com/grpc-ecosystem/go-grpc-middleware",
        sum = "h1:0IKlLyQ3Hs9nDaiK5cSHAGmcQEIC8l2Ts1u6x5Dfrqg=",
        version = "v1.2.0",
    )
    go_repository(
        name = "com_github_grpc_ecosystem_go_grpc_prometheus",
        importpath = "github.com/grpc-ecosystem/go-grpc-prometheus",
        sum = "h1:Ovs26xHkKqVztRpIrF/92BcuyuQ/YW4NSIpoGtfXNho=",
        version = "v1.2.0",
    )
    go_repository(
        name = "com_github_hashicorp_errwrap",
        importpath = "github.com/hashicorp/errwrap",
        sum = "h1:hLrqtEDnRye3+sgx6z4qVLNuviH3MR5aQ0ykNJa/UYA=",
        version = "v1.0.0",
    )
    go_repository(
        name = "com_github_hashicorp_go_multierror",
        importpath = "github.com/hashicorp/go-multierror",
        sum = "h1:B9UzwGQJehnUY1yNrnwREHc3fGbC2xefo8g4TbElacI=",
        version = "v1.1.0",
    )
    go_repository(
        name = "com_github_hashicorp_golang_lru",
        importpath = "github.com/hashicorp/golang-lru",
        sum = "h1:YDjusn29QI/Das2iO9M0BHnIbxPeyuCHsjMW+lJfyTc=",
        version = "v0.5.4",
    )
    go_repository(
        name = "com_github_inconshreveable_mousetrap",
        importpath = "github.com/inconshreveable/mousetrap",
        sum = "h1:Z8tu5sraLXCXIcARxBp/8cbvlwVa7Z1NHg9XEKhtSvM=",
        version = "v1.0.0",
    )
    go_repository(
        name = "com_github_ipfs_go_cid",
        importpath = "github.com/ipfs/go-cid",
        sum = "h1:ysQJVJA3fNDF1qigJbsSQOdjhVLsOEoPdh0+R97k3jY=",
        version = "v0.0.7",
    )
    go_repository(
        name = "com_github_ipfs_go_datastore",
        importpath = "github.com/ipfs/go-datastore",
        sum = "h1:rjvQ9+muFaJ+QZ7dN5B1MSDNQ0JVZKkkES/rMZmA8X8=",
        version = "v0.4.4",
    )
    go_repository(
        name = "com_github_ipfs_go_detect_race",
        importpath = "github.com/ipfs/go-detect-race",
        sum = "h1:qX/xay2W3E4Q1U7d9lNs1sU9nvguX0a7319XbyQ6cOk=",
        version = "v0.0.1",
    )
    go_repository(
        name = "com_github_ipfs_go_ipfs_addr",
        importpath = "github.com/ipfs/go-ipfs-addr",
        sum = "h1:DpDFybnho9v3/a1dzJ5KnWdThWD1HrFLpQ+tWIyBaFI=",
        version = "v0.0.1",
    )
    go_repository(
        name = "com_github_ipfs_go_ipfs_util",
        importpath = "github.com/ipfs/go-ipfs-util",
        sum = "h1:59Sswnk1MFaiq+VcaknX7aYEyGyGDAA73ilhEK2POp8=",
        version = "v0.0.2",
    )
    go_repository(
        name = "com_github_ipfs_go_log",
        build_file_proto_mode = "disable_global",
        importpath = "github.com/ipfs/go-log",
        sum = "h1:6nLQdX4W8P9yZZFH7mO+X/PzjN8Laozm/lMJ6esdgzY=",
        version = "v1.0.4",
    )
    go_repository(
        name = "com_github_jackpal_gateway",
        importpath = "github.com/jackpal/gateway",
        sum = "h1:qzXWUJfuMdlLMtt0a3Dgt+xkWQiA5itDEITVJtuSwMc=",
        version = "v1.0.5",
    )
    go_repository(
        name = "com_github_jbenet_go_temp_err_catcher",
        importpath = "github.com/jbenet/go-temp-err-catcher",
        sum = "h1:zpb3ZH6wIE8Shj2sKS+khgRvf7T7RABoLk/+KKHggpk=",
        version = "v0.1.0",
    )
    go_repository(
        name = "com_github_jbenet_goprocess",
        importpath = "github.com/jbenet/goprocess",
        sum = "h1:DRGOFReOMqqDNXwW70QkacFW0YN9QnwLV0Vqk+3oU0o=",
        version = "v0.1.4",
    )
    go_repository(
        name = "com_github_joonix_log",
        importpath = "github.com/joonix/log",
        sum = "h1:k+SfYbN66Ev/GDVq39wYOXVW5RNd5kzzairbCe9dK5Q=",
        version = "v0.0.0-20200409080653-9c1d2ceb5f1d",
    )
    go_repository(
        name = "com_github_json_iterator_go",
        importpath = "github.com/json-iterator/go",
        replace = "github.com/prestonvanloon/go",
        sum = "h1:Bt5PzQCqfP4xiLXDSrMoqAfj6CBr3N9DAyyq8OiIWsc=",
        version = "v1.1.7-0.20190722034630-4f2e55fcf87b",
    )
    go_repository(
        name = "com_github_kevinms_leakybucket_go",
        importpath = "github.com/kevinms/leakybucket-go",
        sum = "h1:qNtd6alRqd3qOdPrKXMZImV192ngQ0WSh1briEO33Tk=",
        version = "v0.0.0-20200115003610-082473db97ca",
    )
    go_repository(
        name = "com_github_konsorten_go_windows_terminal_sequences",
        importpath = "github.com/konsorten/go-windows-terminal-sequences",
        sum = "h1:CE8S1cTafDpPvMhIxNJKvHsGVBgn1xWYf1NbHQhywc8=",
        version = "v1.0.3",
    )
    go_repository(
        name = "com_github_koron_go_ssdp",
        importpath = "github.com/koron/go-ssdp",
        sum = "h1:68u9r4wEvL3gYg2jvAOgROwZ3H+Y3hIDk4tbbmIjcYQ=",
        version = "v0.0.0-20191105050749-2e1c40ed0b5d",
    )
    go_repository(
        name = "com_github_libp2p_go_addr_util",
        importpath = "github.com/libp2p/go-addr-util",
        sum = "h1:7cWK5cdA5x72jX0g8iLrQWm5TRJZ6CzGdPEhWj7plWU=",
        version = "v0.0.2",
    )
    go_repository(
        name = "com_github_libp2p_go_buffer_pool",
        importpath = "github.com/libp2p/go-buffer-pool",
        sum = "h1:QNK2iAFa8gjAe1SPz6mHSMuCcjs+X1wlHzeOSqcmlfs=",
        version = "v0.0.2",
    )
    go_repository(
        name = "com_github_libp2p_go_conn_security_multistream",
        importpath = "github.com/libp2p/go-conn-security-multistream",
        sum = "h1:uNiDjS58vrvJTg9jO6bySd1rMKejieG7v45ekqHbZ1M=",
        version = "v0.2.0",
    )
    go_repository(
        name = "com_github_libp2p_go_eventbus",
        importpath = "github.com/libp2p/go-eventbus",
        sum = "h1:VanAdErQnpTioN2TowqNcOijf6YwhuODe4pPKSDpxGc=",
        version = "v0.2.1",
    )
    go_repository(
        name = "com_github_libp2p_go_flow_metrics",
        importpath = "github.com/libp2p/go-flow-metrics",
        sum = "h1:8tAs/hSdNvUiLgtlSy3mxwxWP4I9y/jlkPFT7epKdeM=",
        version = "v0.0.3",
    )
    go_repository(
        name = "com_github_libp2p_go_libp2p",
        build_file_proto_mode = "disable_global",
        importpath = "github.com/libp2p/go-libp2p",
        sum = "h1:VQOo/Pbj9Ijco9jiMYN5ImAg236IjTXfnUPJ2OvbpLM=",
        version = "v0.10.2",
    )
    go_repository(
        name = "com_github_libp2p_go_libp2p_autonat",
        build_file_proto_mode = "disable_global",
        importpath = "github.com/libp2p/go-libp2p-autonat",
        sum = "h1:60sc3NuQz+RxEb4ZVCRp/7uPtD7gnlLcOIKYNulzSIo=",
        version = "v0.3.1",
    )
    go_repository(
        name = "com_github_libp2p_go_libp2p_blankhost",
        importpath = "github.com/libp2p/go-libp2p-blankhost",
        sum = "h1:3EsGAi0CBGcZ33GwRuXEYJLLPoVWyXJ1bcJzAJjINkk=",
        version = "v0.2.0",
    )
    go_repository(
        name = "com_github_libp2p_go_libp2p_circuit",
        build_file_proto_mode = "disable_global",
        importpath = "github.com/libp2p/go-libp2p-circuit",
        sum = "h1:69ENDoGnNN45BNDnBd+8SXSetDuw0eJFcGmOvvtOgBw=",
        version = "v0.3.1",
    )
    go_repository(
        name = "com_github_libp2p_go_libp2p_connmgr",
        importpath = "github.com/libp2p/go-libp2p-connmgr",
        sum = "h1:TMS0vc0TCBomtQJyWr7fYxcVYYhx+q/2gF++G5Jkl/w=",
        version = "v0.2.4",
    )
    go_repository(
        name = "com_github_libp2p_go_libp2p_core",
        build_file_proto_mode = "disable_global",
        importpath = "github.com/libp2p/go-libp2p-core",
        sum = "h1:XS+Goh+QegCDojUZp00CaPMfiEADCrLjNZskWE7pvqs=",
        version = "v0.6.1",
    )
    go_repository(
        name = "com_github_libp2p_go_libp2p_crypto",
        importpath = "github.com/libp2p/go-libp2p-crypto",
        sum = "h1:k9MFy+o2zGDNGsaoZl0MA3iZ75qXxr9OOoAZF+sD5OQ=",
        version = "v0.1.0",
    )
    go_repository(
        name = "com_github_libp2p_go_libp2p_discovery",
        importpath = "github.com/libp2p/go-libp2p-discovery",
        sum = "h1:Qfl+e5+lfDgwdrXdu4YNCWyEo3fWuP+WgN9mN0iWviQ=",
        version = "v0.5.0",
    )
    go_repository(
        name = "com_github_libp2p_go_libp2p_host",
        importpath = "github.com/libp2p/go-libp2p-host",
        sum = "h1:OZwENiFm6JOK3YR5PZJxkXlJE8a5u8g4YvAUrEV2MjM=",
        version = "v0.1.0",
    )
    go_repository(
        name = "com_github_libp2p_go_libp2p_kbucket",
        importpath = "github.com/libp2p/go-libp2p-kbucket",
        sum = "h1:wg+VPpCtY61bCasGRexCuXOmEmdKjN+k1w+JtTwu9gA=",
        version = "v0.4.2",
    )
    go_repository(
        name = "com_github_libp2p_go_libp2p_loggables",
        importpath = "github.com/libp2p/go-libp2p-loggables",
        sum = "h1:h3w8QFfCt2UJl/0/NW4K829HX/0S4KD31PQ7m8UXXO8=",
        version = "v0.1.0",
    )
    go_repository(
        name = "com_github_libp2p_go_libp2p_mplex",
        importpath = "github.com/libp2p/go-libp2p-mplex",
        sum = "h1:XFFXaN4jhqnIuJVjYOR3k6bnRj0mFfJOlIuDVww+4Zo=",
        version = "v0.2.4",
    )
    go_repository(
        name = "com_github_libp2p_go_libp2p_nat",
        importpath = "github.com/libp2p/go-libp2p-nat",
        sum = "h1:wMWis3kYynCbHoyKLPBEMu4YRLltbm8Mk08HGSfvTkU=",
        version = "v0.0.6",
    )
    go_repository(
        name = "com_github_libp2p_go_libp2p_net",
        importpath = "github.com/libp2p/go-libp2p-net",
        sum = "h1:3t23V5cR4GXcNoFriNoZKFdUZEUDZgUkvfwkD2INvQE=",
        version = "v0.1.0",
    )
    go_repository(
        name = "com_github_libp2p_go_libp2p_noise",
        build_file_proto_mode = "disable_global",
        importpath = "github.com/libp2p/go-libp2p-noise",
        sum = "h1:vqYQWvnIcHpIoWJKC7Al4D6Hgj0H012TuXRhPwSMGpQ=",
        version = "v0.1.1",
    )
    go_repository(
        name = "com_github_libp2p_go_libp2p_peer",
        importpath = "github.com/libp2p/go-libp2p-peer",
        sum = "h1:EQ8kMjaCUwt/Y5uLgjT8iY2qg0mGUT0N1zUjer50DsY=",
        version = "v0.2.0",
    )
    go_repository(
        name = "com_github_libp2p_go_libp2p_peerstore",
        importpath = "github.com/libp2p/go-libp2p-peerstore",
        sum = "h1:2ACefBX23iMdJU9Ke+dcXt3w86MIryes9v7In4+Qq3U=",
        version = "v0.2.6",
    )
    go_repository(
        name = "com_github_libp2p_go_libp2p_pubsub",
        build_file_proto_mode = "disable_global",
        importpath = "github.com/libp2p/go-libp2p-pubsub",
        sum = "h1:/AzOAmjDc+IJWybEzhYj1UaV1HErqmo4v3pQVepbgi8=",
        version = "v0.3.3",
    )
    go_repository(
        name = "com_github_libp2p_go_libp2p_record",
        build_file_proto_mode = "disable_global",
        importpath = "github.com/libp2p/go-libp2p-record",
        sum = "h1:R27hoScIhQf/A8XJZ8lYpnqh9LatJ5YbHs28kCIfql0=",
        version = "v0.1.3",
    )
    go_repository(
        name = "com_github_libp2p_go_libp2p_secio",
        build_file_proto_mode = "disable_global",
        importpath = "github.com/libp2p/go-libp2p-secio",
        sum = "h1:rLLPvShPQAcY6eNurKNZq3eZjPWfU9kXF2eI9jIYdrg=",
        version = "v0.2.2",
    )
    go_repository(
        name = "com_github_libp2p_go_libp2p_swarm",
        build_file_proto_mode = "disable_global",
        importpath = "github.com/libp2p/go-libp2p-swarm",
        sum = "h1:cIUUvytBzNQmGSjnXFlI6UpoBGsaud82mJPIJVfkDlg=",
        version = "v0.2.8",
    )
    go_repository(
        name = "com_github_libp2p_go_libp2p_testing",
        importpath = "github.com/libp2p/go-libp2p-testing",
        sum = "h1:v4dvk7YEW8buwCdIVWnhpv0Hp/AAJKRWIxBhmLRZrsk=",
        version = "v0.1.2-0.20200422005655-8775583591d8",
    )
    go_repository(
        name = "com_github_libp2p_go_libp2p_transport_upgrader",
        importpath = "github.com/libp2p/go-libp2p-transport-upgrader",
        sum = "h1:q3ULhsknEQ34eVDhv4YwKS8iet69ffs9+Fir6a7weN4=",
        version = "v0.3.0",
    )
    go_repository(
        name = "com_github_libp2p_go_libp2p_yamux",
        importpath = "github.com/libp2p/go-libp2p-yamux",
        sum = "h1:0s3ELSLu2O7hWKfX1YjzudBKCP0kZ+m9e2+0veXzkn4=",
        version = "v0.2.8",
    )
    go_repository(
        name = "com_github_libp2p_go_maddr_filter",
        importpath = "github.com/libp2p/go-maddr-filter",
        sum = "h1:CW3AgbMO6vUvT4kf87y4N+0P8KUl2aqLYhrGyDUbLSg=",
        version = "v0.0.5",
    )
    go_repository(
        name = "com_github_libp2p_go_mplex",
        importpath = "github.com/libp2p/go-mplex",
        sum = "h1:noyLUCtHtSsPOLACCo0AO0q79H4pba1UHlLxbfBPv2w=",
        version = "v0.1.3",
    )
    go_repository(
        name = "com_github_libp2p_go_msgio",
        importpath = "github.com/libp2p/go-msgio",
        sum = "h1:lQ7Uc0kS1wb1EfRxO2Eir/RJoHkHn7t6o+EiwsYIKJA=",
        version = "v0.0.6",
    )
    go_repository(
        name = "com_github_libp2p_go_nat",
        importpath = "github.com/libp2p/go-nat",
        sum = "h1:qxnwkco8RLKqVh1NmjQ+tJ8p8khNLFxuElYG/TwqW4Q=",
        version = "v0.0.5",
    )
    go_repository(
        name = "com_github_libp2p_go_reuseport",
        importpath = "github.com/libp2p/go-reuseport",
        sum = "h1:XSG94b1FJfGA01BUrT82imejHQyTxO4jEWqheyCXYvU=",
        version = "v0.0.2",
    )
    go_repository(
        name = "com_github_libp2p_go_reuseport_transport",
        importpath = "github.com/libp2p/go-reuseport-transport",
        sum = "h1:OZGz0RB620QDGpv300n1zaOcKGGAoGVf8h9txtt/1uM=",
        version = "v0.0.4",
    )
    go_repository(
        name = "com_github_libp2p_go_stream_muxer_multistream",
        importpath = "github.com/libp2p/go-stream-muxer-multistream",
        sum = "h1:TqnSHPJEIqDEO7h1wZZ0p3DXdvDSiLHQidKKUGZtiOY=",
        version = "v0.3.0",
    )
    go_repository(
        name = "com_github_libp2p_go_tcp_transport",
        importpath = "github.com/libp2p/go-tcp-transport",
        sum = "h1:YoThc549fzmNJIh7XjHVtMIFaEDRtIrtWciG5LyYAPo=",
        version = "v0.2.0",
    )
    go_repository(
        name = "com_github_libp2p_go_ws_transport",
        importpath = "github.com/libp2p/go-ws-transport",
        sum = "h1:ZX5rWB8nhRRJVaPO6tmkGI/Xx8XNboYX20PW5hXIscw=",
        version = "v0.3.1",
    )
    go_repository(
        name = "com_github_libp2p_go_yamux",
        importpath = "github.com/libp2p/go-yamux",
        sum = "h1:aw0ZXyawL//qvrshGT9v/Mc82sKiD6hBYZ6OBHWXe5s=",
        version = "v1.3.8",
    )
    go_repository(
        name = "com_github_matttproud_golang_protobuf_extensions",
        importpath = "github.com/matttproud/golang_protobuf_extensions",
        sum = "h1:4hp9jkHxhMHkqkrB3Ix0jegS5sx/RkqARlsWZ6pIwiU=",
        version = "v1.0.1",
    )
    go_repository(
        name = "com_github_mgutz_ansi",
        importpath = "github.com/mgutz/ansi",
        sum = "h1:j7+1HpAFS1zy5+Q4qx1fWh90gTKwiN4QCGoY9TWyyO4=",
        version = "v0.0.0-20170206155736-9520e82c474b",
    )
    go_repository(
        name = "com_github_minio_blake2b_simd",
        importpath = "github.com/minio/blake2b-simd",
        sum = "h1:lYpkrQH5ajf0OXOcUbGjvZxxijuBwbbmlSxLiuofa+g=",
        version = "v0.0.0-20160723061019-3f5f724cb5b1",
    )
    go_repository(
        name = "com_github_minio_highwayhash",
        importpath = "github.com/minio/highwayhash",
        sum = "h1:iMSDhgUILCr0TNm8LWlSjF8N0ZIj2qbO8WHp6Q/J2BA=",
        version = "v1.0.0",
    )
    go_repository(
        name = "com_github_minio_sha256_simd",
        importpath = "github.com/minio/sha256-simd",
        sum = "h1:5QHSlgo3nt5yKOJrC7W8w7X+NFl8cMPZm96iu8kKUJU=",
        version = "v0.1.1",
    )
    go_repository(
        name = "com_github_modern_go_concurrent",
        importpath = "github.com/modern-go/concurrent",
        sum = "h1:TRLaZ9cD/w8PVh93nsPXa1VrQ6jlwL5oN8l14QlcNfg=",
        version = "v0.0.0-20180306012644-bacd9c7ef1dd",
    )
    go_repository(
        name = "com_github_modern_go_reflect2",
        importpath = "github.com/modern-go/reflect2",
        sum = "h1:9f412s+6RmYXLWZSEzVVgPGK7C2PphHj5RJrvfx9AWI=",
        version = "v1.0.1",
    )
    go_repository(
        name = "com_github_mohae_deepcopy",
        importpath = "github.com/mohae/deepcopy",
        sum = "h1:RWengNIwukTxcDr9M+97sNutRR1RKhG96O6jWumTTnw=",
        version = "v0.0.0-20170929034955-c48cc78d4826",
    )
    go_repository(
        name = "com_github_mr_tron_base58",
        importpath = "github.com/mr-tron/base58",
        sum = "h1:T/HDJBh4ZCPbU39/+c3rRvE0uKBQlU27+QI8LJ4t64o=",
        version = "v1.2.0",
    )
    go_repository(
        name = "com_github_multiformats_go_base32",
        importpath = "github.com/multiformats/go-base32",
        sum = "h1:tw5+NhuwaOjJCC5Pp82QuXbrmLzWg7uxlMFp8Nq/kkI=",
        version = "v0.0.3",
    )
    go_repository(
        name = "com_github_multiformats_go_multiaddr",
        importpath = "github.com/multiformats/go-multiaddr",
        sum = "h1:XZLDTszBIJe6m0zF6ITBrEcZR73OPUhCBBS9rYAuUzI=",
        version = "v0.2.2",
    )
    go_repository(
        name = "com_github_multiformats_go_multiaddr_dns",
        importpath = "github.com/multiformats/go-multiaddr-dns",
        sum = "h1:YWJoIDwLePniH7OU5hBnDZV6SWuvJqJ0YtN6pLeH9zA=",
        version = "v0.2.0",
    )
    go_repository(
        name = "com_github_multiformats_go_multiaddr_fmt",
        importpath = "github.com/multiformats/go-multiaddr-fmt",
        sum = "h1:WLEFClPycPkp4fnIzoFoV9FVd49/eQsuaL3/CWe167E=",
        version = "v0.1.0",
    )
    go_repository(
        name = "com_github_multiformats_go_multiaddr_net",
        importpath = "github.com/multiformats/go-multiaddr-net",
        sum = "h1:QoRKvu0xHN1FCFJcMQLbG/yQE2z441L5urvG3+qyz7g=",
        version = "v0.1.5",
    )
    go_repository(
        name = "com_github_multiformats_go_multibase",
        importpath = "github.com/multiformats/go-multibase",
        sum = "h1:l/B6bJDQjvQ5G52jw4QGSYeOTZoAwIO77RblWplfIqk=",
        version = "v0.0.3",
    )
    go_repository(
        name = "com_github_multiformats_go_multihash",
        importpath = "github.com/multiformats/go-multihash",
        sum = "h1:QoBceQYQQtNUuf6s7wHxnE2c8bhbMqhfGzNI032se/I=",
        version = "v0.0.14",
    )
    go_repository(
        name = "com_github_multiformats_go_multistream",
        importpath = "github.com/multiformats/go-multistream",
        sum = "h1:knyamLYMPFPngQjGQ0lhnlys3jtVR/3xV6TREUJr+fE=",
        version = "v0.1.2",
    )
    go_repository(
        name = "com_github_multiformats_go_varint",
        importpath = "github.com/multiformats/go-varint",
        sum = "h1:gk85QWKxh3TazbLxED/NlDVv8+q+ReFJk7Y2W/KhfNY=",
        version = "v0.0.6",
    )
    go_repository(
        name = "com_github_patrickmn_go_cache",
        importpath = "github.com/patrickmn/go-cache",
        sum = "h1:HRMgzkcYKYpi3C8ajMPV8OFXaaRUnok+kx1WdO15EQc=",
        version = "v2.1.0+incompatible",
    )
    go_repository(
        name = "com_github_paulbellamy_ratecounter",
        importpath = "github.com/paulbellamy/ratecounter",
        sum = "h1:2L/RhJq+HA8gBQImDXtLPrDXK5qAj6ozWVK/zFXVJGs=",
        version = "v0.2.0",
    )
    go_repository(
        name = "com_github_phoreproject_bls",
        importpath = "github.com/phoreproject/bls",
        sum = "h1:Yflyn+XFLEu7RPzxovgEVLP6Es8JLJrHqdXunpm2ak4=",
        version = "v0.0.0-20200525203911-a88a5ae26844",
    )
    go_repository(
        name = "com_github_pkg_errors",
        importpath = "github.com/pkg/errors",
        sum = "h1:FEBLx1zS214owpjy7qsBeixbURkuhQAwrK5UwLGTwt4=",
        version = "v0.9.1",
    )
    go_repository(
        name = "com_github_prestonvanloon_go_recaptcha",
        importpath = "github.com/prestonvanloon/go-recaptcha",
        sum = "h1:/JK1WfWJGBNDKY70uiB53iKKbFqxBx2CuYgj9hK2O70=",
        version = "v0.0.0-20190217191114-0834cef6e8bd",
    )
    go_repository(
        name = "com_github_prometheus_client_golang",
        importpath = "github.com/prometheus/client_golang",
        sum = "h1:NTGy1Ja9pByO+xAeH/qiWnLrKtr3hJPNjaVUwnjpdpA=",
        version = "v1.7.1",
    )
    go_repository(
        name = "com_github_prometheus_client_model",
        importpath = "github.com/prometheus/client_model",
        sum = "h1:uq5h0d+GuxiXLJLNABMgp2qUWDPiLvgCzz2dUR+/W/M=",
        version = "v0.2.0",
    )
    go_repository(
        name = "com_github_prometheus_common",
        importpath = "github.com/prometheus/common",
        sum = "h1:RyRA7RzGXQZiW+tGMr7sxa85G1z0yOpM1qq5c8lNawc=",
        version = "v0.10.0",
    )
    go_repository(
        name = "com_github_prometheus_procfs",
        importpath = "github.com/prometheus/procfs",
        sum = "h1:F0+tqvhOksq22sc6iCHF5WGlWjdwj92p0udFh1VFBS8=",
        version = "v0.1.3",
    )
    go_repository(
        name = "com_github_protolambda_zssz",
        importpath = "github.com/protolambda/zssz",
        sum = "h1:7fjJjissZIIaa2QcvmhS/pZISMX21zVITt49sW1ouek=",
        version = "v0.1.5",
    )
    go_repository(
        name = "com_github_prysmaticlabs_ethereumapis",
        build_file_generation = "off",
        importpath = "github.com/prysmaticlabs/ethereumapis",
<<<<<<< HEAD
        sum = "h1:Qc6OTlRTPz7gMcba5Pr/GNF5LYE1VcnFibhwQMR6ez4=",
        version = "v0.0.0-20200829155111-7e10b8a23753",
=======
        sum = "h1:mUAxIu2Zh+9GK+RB1Sc+T9uSveQu32SFO+d9/rOd05M=",
        version = "v0.0.0-20200909190233-a9190508298e",
>>>>>>> 282f3eec
    )
    go_repository(
        name = "com_github_prysmaticlabs_go_bitfield",
        importpath = "github.com/prysmaticlabs/go-bitfield",
        sum = "h1:hJfAWrlxx7SKpn4S/h2JGl2HHwA1a2wSS3HAzzZ0F+U=",
        version = "v0.0.0-20200618145306-2ae0807bef65",
    )
    go_repository(
        name = "com_github_shibukawa_configdir",
        importpath = "github.com/shibukawa/configdir",
        sum = "h1:Xuk8ma/ibJ1fOy4Ee11vHhUFHQNpHhrBneOCNHVXS5w=",
        version = "v0.0.0-20170330084843-e180dbdc8da0",
    )
    go_repository(
        name = "com_github_sirupsen_logrus",
        importpath = "github.com/sirupsen/logrus",
        sum = "h1:UBcNElsrwanuuMsnGSlYmtmgbb23qDR5dG+6X6Oo89I=",
        version = "v1.6.0",
    )
    go_repository(
        name = "com_github_spaolacci_murmur3",
        importpath = "github.com/spaolacci/murmur3",
        sum = "h1:7c1g84S4BPRrfL5Xrdp6fOJ206sU9y293DDHaoy0bLI=",
        version = "v1.1.0",
    )
    go_repository(
        name = "com_github_spf13_cobra",
        importpath = "github.com/spf13/cobra",
        sum = "h1:f0B+LkLX6DtmRH1isoNA9VTtNUK9K8xYd28JNNfOv/s=",
        version = "v0.0.5",
    )
    go_repository(
        name = "com_github_spf13_pflag",
        importpath = "github.com/spf13/pflag",
        sum = "h1:iy+VFUOCP1a+8yFto/drg2CJ5u0yRoB7fZw3DKv/JXA=",
        version = "v1.0.5",
    )
    go_repository(
        name = "com_github_uber_jaeger_client_go",
        importpath = "github.com/uber/jaeger-client-go",
        sum = "h1:NP3qsSqNxh8VYr956ur1N/1C1PjvOJnJykCzcD5QHbk=",
        version = "v2.15.0+incompatible",
    )
    go_repository(
        name = "com_github_whyrusleeping_go_keyspace",
        importpath = "github.com/whyrusleeping/go-keyspace",
        sum = "h1:EKhdznlJHPMoKr0XTrX+IlJs1LH3lyx2nfr1dOlZ79k=",
        version = "v0.0.0-20160322163242-5b898ac5add1",
    )
    go_repository(
        name = "com_github_whyrusleeping_go_logging",
        importpath = "github.com/whyrusleeping/go-logging",
        sum = "h1:fwpzlmT0kRC/Fmd0MdmGgJG/CXIZ6gFq46FQZjprUcc=",
        version = "v0.0.1",
    )
    go_repository(
        name = "com_github_whyrusleeping_mafmt",
        importpath = "github.com/whyrusleeping/mafmt",
        sum = "h1:TCghSl5kkwEE0j+sU/gudyhVMRlpBin8fMBBHg59EbA=",
        version = "v1.2.8",
    )
    go_repository(
        name = "com_github_whyrusleeping_multiaddr_filter",
        importpath = "github.com/whyrusleeping/multiaddr-filter",
        sum = "h1:E9S12nwJwEOXe2d6gT6qxdvqMnNq+VnSsKPgm2ZZNds=",
        version = "v0.0.0-20160516205228-e903e4adabd7",
    )
    go_repository(
        name = "com_github_whyrusleeping_timecache",
        importpath = "github.com/whyrusleeping/timecache",
        sum = "h1:lYbXeSvJi5zk5GLKVuid9TVjS9a0OmLIDKTfoZBL6Ow=",
        version = "v0.0.0-20160911033111-cfcb2f1abfee",
    )
    go_repository(
        name = "com_github_x_cray_logrus_prefixed_formatter",
        importpath = "github.com/x-cray/logrus-prefixed-formatter",
        sum = "h1:00txxvfBM9muc0jiLIEAkAcIMJzfthRT6usrui8uGmg=",
        version = "v0.5.2",
    )
    go_repository(
        name = "com_google_cloud_go",
        importpath = "cloud.google.com/go",
        sum = "h1:PvKAVQWCtlGUSlZkGW3QLelKaWq7KYv/MW1EboG8bfM=",
        version = "v0.51.0",
    )
    go_repository(
        name = "in_gopkg_d4l3k_messagediff_v1",
        importpath = "gopkg.in/d4l3k/messagediff.v1",
        sum = "h1:70AthpjunwzUiarMHyED52mj9UwtAnE89l1Gmrt3EU0=",
        version = "v1.2.1",
    )
    go_repository(
        name = "in_gopkg_inf_v0",
        importpath = "gopkg.in/inf.v0",
        sum = "h1:73M5CoZyi3ZLMOyDlQh031Cx6N9NDJ2Vvfl76EDAgDc=",
        version = "v0.9.1",
    )
    go_repository(
        name = "in_gopkg_yaml_v2",
        importpath = "gopkg.in/yaml.v2",
        sum = "h1:clyUAQHOM3G0M3f5vQj7LuJrETvjVot3Z5el9nffUtU=",
        version = "v2.3.0",
    )
    go_repository(
        name = "io_etcd_go_bbolt",
        importpath = "go.etcd.io/bbolt",
        sum = "h1:hi1bXHMVrlQh6WwxAy+qZCV/SYIlqo+Ushwdpa4tAKg=",
        version = "v1.3.4",
    )
    go_repository(
        name = "io_k8s_klog",
        importpath = "k8s.io/klog",
        sum = "h1:Pt+yjF5aB1xDSVbau4VsWe+dQNzA0qv1LlXdC2dF6Q8=",
        version = "v1.0.0",
    )
    go_repository(
        name = "io_k8s_sigs_yaml",
        importpath = "sigs.k8s.io/yaml",
        sum = "h1:kr/MCeFWJWTwyaHoR9c8EjH9OumOmoF9YGiZd7lFm/Q=",
        version = "v1.2.0",
    )
    go_repository(
        name = "io_k8s_utils",
        importpath = "k8s.io/utils",
        sum = "h1:ZtTUW5+ZWaoqjR3zOpRa7oFJ5d4aA22l4me/xArfOIc=",
        version = "v0.0.0-20200520001619-278ece378a50",
    )
    go_repository(
        name = "io_opencensus_go",
        importpath = "go.opencensus.io",
        sum = "h1:LYy1Hy3MJdrCdMwwzxA/dRok4ejH+RwNGbuoD9fCjto=",
        version = "v0.22.4",
    )
    go_repository(
        name = "io_opencensus_go_contrib_exporter_jaeger",
        importpath = "contrib.go.opencensus.io/exporter/jaeger",
        sum = "h1:nhTv/Ry3lGmqbJ/JGvCjWxBl5ozRfqo86Ngz59UAlfk=",
        version = "v0.2.0",
    )
    go_repository(
        name = "org_golang_google_api",
        importpath = "google.golang.org/api",
        sum = "h1:yzlyyDW/J0w8yNFJIhiAJy4kq74S+1DOLdawELNxFMA=",
        version = "v0.15.0",
    )
    go_repository(
        name = "org_golang_google_grpc",
        build_file_proto_mode = "disable_global",
        importpath = "google.golang.org/grpc",
        sum = "h1:EC2SB8S04d2r73uptxphDSUG+kTKVgjRPF+N3xpxRB4=",
        version = "v1.29.1",
    )
    go_repository(
        name = "org_golang_x_crypto",
        importpath = "golang.org/x/crypto",
        sum = "h1:ikNHVSjEfnvz6sxdSPCaPt572qowuyMDMJLLm3Db3ig=",
        version = "v0.0.0-20200728195943-123391ffb6de",
    )
    go_repository(
        name = "org_golang_x_exp",
        importpath = "golang.org/x/exp",
        sum = "h1:rMqLP+9XLy+LdbCXHjJHAmTfXCr93W7oruWA6Hq1Alc=",
        version = "v0.0.0-20200513190911-00229845015e",
    )
    go_repository(
        name = "org_golang_x_lint",
        importpath = "golang.org/x/lint",
        sum = "h1:J5lckAjkw6qYlOZNj90mLYNTEKDvWeuc1yieZ8qUzUE=",
        version = "v0.0.0-20191125180803-fdd1cda4f05f",
    )
    go_repository(
        name = "org_golang_x_net",
        importpath = "golang.org/x/net",
        sum = "h1:VvcQYSHwXgi7W+TpUR6A9g6Up98WAHf3f/ulnJ62IyA=",
        version = "v0.0.0-20200822124328-c89045814202",
    )
    go_repository(
        name = "org_golang_x_oauth2",
        importpath = "golang.org/x/oauth2",
        sum = "h1:TzXSXBo42m9gQenoE3b9BGiEpg5IG2JkU5FkPIawgtw=",
        version = "v0.0.0-20200107190931-bf48bf16ab8d",
    )
    go_repository(
        name = "org_golang_x_sync",
        importpath = "golang.org/x/sync",
        sum = "h1:WXEvlFVvvGxCJLG6REjsT03iWnKLEWinaScsxF2Vm2o=",
        version = "v0.0.0-20200317015054-43a5402ce75a",
    )
    go_repository(
        name = "org_golang_x_sys",
        importpath = "golang.org/x/sys",
        sum = "h1:AvbQYmiaaaza3cW3QXRyPo5kYgpFIzOAfeAAN7m3qQ4=",
        version = "v0.0.0-20200824131525-c12d262b63d8",
    )
    go_repository(
        name = "org_golang_x_text",
        importpath = "golang.org/x/text",
        sum = "h1:cokOdA+Jmi5PJGXLlLllQSgYigAEfHXJAERHVMaCc2k=",
        version = "v0.3.3",
    )
    go_repository(
        name = "org_golang_x_time",
        importpath = "golang.org/x/time",
        sum = "h1:/5xXl8Y5W96D+TtHSlonuFqGHIWVuyCkGJLwGh9JJFs=",
        version = "v0.0.0-20191024005414-555d28b269f0",
    )
    go_repository(
        name = "org_golang_x_xerrors",
        importpath = "golang.org/x/xerrors",
        sum = "h1:go1bK/D/BFZV2I8cIQd1NKEZ+0owSTG1fDTci4IqFcE=",
        version = "v0.0.0-20200804184101-5ec99f83aff1",
    )
    go_repository(
        name = "org_uber_go_automaxprocs",
        build_directives = [
            # Do not use this library directly.
            # Rather, load maxprocs from github.com/prysmaticlabs/shared/maxprocs.
            "gazelle:go_visibility @prysm//shared/maxprocs:__pkg__",
        ],
        importpath = "go.uber.org/automaxprocs",
        sum = "h1:II28aZoGdaglS5vVNnspf28lnZpXScxtIozx1lAjdb0=",
        version = "v1.3.0",
    )
    go_repository(
        name = "com_github_prysmaticlabs_go_ssz",
        importpath = "github.com/prysmaticlabs/go-ssz",
        sum = "h1:7qd0Af1ozWKBU3c93YW2RH+/09hJns9+ftqWUZyts9c=",
        version = "v0.0.0-20200612203617-6d5c9aa213ae",
    )
    go_repository(
        name = "io_k8s_client_go",
        build_extra_args = ["-exclude=vendor"],
        importpath = "k8s.io/client-go",
        sum = "h1:QaJzz92tsN67oorwzmoB0a9r9ZVHuD5ryjbCKP0U22k=",
        version = "v0.18.3",
    )
    go_repository(
        name = "io_k8s_apimachinery",
        build_file_proto_mode = "disable_global",
        importpath = "k8s.io/apimachinery",
        sum = "h1:pOGcbVAhxADgUYnjS08EFXs9QMl8qaH5U4fr5LGUrSk=",
        version = "v0.18.3",
    )
    go_repository(
        name = "io_k8s_api",
        build_file_proto_mode = "disable_global",
        importpath = "k8s.io/api",
        sum = "h1:2AJaUQdgUZLoDZHrun21PW2Nx9+ll6cUzvn3IKhSIn0=",
        version = "v0.18.3",
    )
    go_repository(
        name = "in_gopkg_confluentinc_confluent_kafka_go_v1",
        importpath = "gopkg.in/confluentinc/confluent-kafka-go.v1",
        patch_args = ["-p1"],
        patches = ["@prysm//third_party:in_gopkg_confluentinc_confluent_kafka_go_v1.patch"],
        sum = "h1:JabkIV98VYFqYKHHzXtgGMFuRgFBNTNzBytbGByzrJI=",
        version = "v1.4.2",
    )
    go_repository(
        name = "com_github_libp2p_go_libp2p_tls",
        importpath = "github.com/libp2p/go-libp2p-tls",
        build_file_proto_mode = "disable_global",
        patch_args = ["-p1"],
        patches = [
            "@prysm//third_party:libp2p_tls.patch",
        ],
        sum = "h1:twKMhMu44jQO+HgQK9X8NHO5HkeJu2QbhLzLJpa8oNM=",
        version = "v0.1.3",
    )
    go_repository(
        name = "com_github_golang_mock",
        importpath = "github.com/golang/mock",
        sum = "h1:GV+pQPG/EUUbkh47niozDcADz6go/dUwhVzdUQHIVRw=",
        version = "v1.4.3",
    )
    go_repository(
        name = "com_github_posener_complete",
        commit = "699ede78373dfb0168f00170591b698042378437",
        importpath = "github.com/posener/complete",
        remote = "https://github.com/shyiko/complete",
        vcs = "git",
    )
    go_repository(
        name = "io_k8s_sigs_structured_merge_diff",
        importpath = "sigs.k8s.io/structured-merge-diff",
        sum = "h1:4Z09Hglb792X0kfOBBJUPFEyvVfQWrYT/l8h5EKA6JQ=",
        version = "v0.0.0-20190525122527-15d366b2352e",
    )
    go_repository(
        name = "com_github_aristanetworks_goarista",
        importpath = "github.com/aristanetworks/goarista",
        sum = "h1:cgk6xsRVshE29qzHDCQ+tqmu7ny8GnjPQhAw/RTk/Co=",
        version = "v0.0.0-20200521140103-6c3304613b30",
    )
    go_repository(
        name = "com_github_btcsuite_btcd",
        importpath = "github.com/btcsuite/btcd",
        sum = "h1:Ik4hyJqN8Jfyv3S4AGBOmyouMsYE3EdYODkMbQjwPGw=",
        version = "v0.20.1-beta",
    )
    go_repository(
        name = "com_github_btcsuite_websocket",
        importpath = "github.com/btcsuite/websocket",
        sum = "h1:R8vQdOQdZ9Y3SkEwmHoWBmX1DNXhXZqlTpq6s4tyJGc=",
        version = "v0.0.0-20150119174127-31079b680792",
    )
    go_repository(
        name = "com_github_cespare_xxhash",
        importpath = "github.com/cespare/xxhash",
        sum = "h1:a6HrQnmkObjyL+Gs60czilIUGqrzKutQD6XZog3p+ko=",
        version = "v1.1.0",
    )
    go_repository(
        name = "com_github_cespare_xxhash_v2",
        importpath = "github.com/cespare/xxhash/v2",
        sum = "h1:6MnRN8NT7+YBpUIWxHtefFZOKTAPgGjpQSxqLNn0+qY=",
        version = "v2.1.1",
    )
    go_repository(
        name = "com_github_davecgh_go_spew",
        importpath = "github.com/davecgh/go-spew",
        sum = "h1:vj9j/u1bqnvCEfJOwUhtlOARqs3+rkHYY13jYWTU97c=",
        version = "v1.1.1",
    )
    go_repository(
        name = "com_github_edsrzf_mmap_go",
        importpath = "github.com/edsrzf/mmap-go",
        sum = "h1:CEBF7HpRnUCSJgGUb5h1Gm7e3VkmVDrR8lvWVLtrOFw=",
        version = "v1.0.0",
    )
    go_repository(
        name = "com_github_elastic_gosigar",
        importpath = "github.com/elastic/gosigar",
        sum = "h1:GzPQ+78RaAb4J63unidA/JavQRKrB6s8IOzN6Ib59jo=",
        version = "v0.10.5",
    )
    go_repository(
        name = "com_github_fatih_color",
        importpath = "github.com/fatih/color",
        sum = "h1:8xPHl4/q1VyqGIPif1F+1V3Y3lSmrq01EabUW3CoW5s=",
        version = "v1.9.0",
    )
    go_repository(
        name = "com_github_fjl_memsize",
        importpath = "github.com/fjl/memsize",
        sum = "h1:FtmdgXiUlNeRsoNMFlKLDt+S+6hbjVMEW6RGQ7aUf7c=",
        version = "v0.0.0-20190710130421-bcb5799ab5e5",
    )
    go_repository(
        name = "com_github_go_stack_stack",
        importpath = "github.com/go-stack/stack",
        sum = "h1:5SgMzNM5HxrEjV0ww2lTmX6E2Izsfxas4+YHWRs3Lsk=",
        version = "v1.8.0",
    )
    go_repository(
        name = "com_github_google_uuid",
        importpath = "github.com/google/uuid",
        sum = "h1:Gkbcsh/GbpXz7lPftLA3P6TYMwjCLYm83jiFQZF/3gY=",
        version = "v1.1.1",
    )
    go_repository(
        name = "com_github_graph_gophers_graphql_go",
        importpath = "github.com/graph-gophers/graphql-go",
        sum = "h1:kLnsdud6Fl1/7ZX/5oD23cqYAzBfuZBhNkGr2NvuEsU=",
        version = "v0.0.0-20200309224638-dae41bde9ef9",
    )
    go_repository(
        name = "com_github_huin_goupnp",
        importpath = "github.com/huin/goupnp",
        sum = "h1:wg75sLpL6DZqwHQN6E1Cfk6mtfzS45z8OV+ic+DtHRo=",
        version = "v1.0.0",
    )
    go_repository(
        name = "com_github_influxdata_influxdb",
        importpath = "github.com/influxdata/influxdb",
        sum = "h1:/X+G+i3udzHVxpBMuXdPZcUbkIE0ouT+6U+CzQTsOys=",
        version = "v1.8.0",
    )
    go_repository(
        name = "com_github_ipfs_go_todocounter",
        importpath = "github.com/ipfs/go-todocounter",
        sum = "h1:kITWA5ZcQZfrUnDNkRn04Xzh0YFaDFXsoO2A81Eb6Lw=",
        version = "v0.0.1",
    )
    go_repository(
        name = "com_github_jackpal_go_nat_pmp",
        importpath = "github.com/jackpal/go-nat-pmp",
        sum = "h1:KzKSgb7qkJvOUTqYl9/Hg/me3pWgBmERKrTGD7BdWus=",
        version = "v1.0.2",
    )
    go_repository(
        name = "com_github_libp2p_go_libp2p_routing",
        importpath = "github.com/libp2p/go-libp2p-routing",
        sum = "h1:hFnj3WR3E2tOcKaGpyzfP4gvFZ3t8JkQmbapN0Ct+oU=",
        version = "v0.1.0",
    )
    go_repository(
        name = "com_github_libp2p_go_libp2p_kad_dht",
        build_file_proto_mode = "disable_global",
        importpath = "github.com/libp2p/go-libp2p-kad-dht",
        sum = "h1:ceK5ML6s/I8UAcw6veoNsuEHdHvfo88leU/5uWOIFWs=",
        version = "v0.8.3",
    )
    go_repository(
        name = "com_github_mattn_go_colorable",
        importpath = "github.com/mattn/go-colorable",
        sum = "h1:snbPLB8fVfU9iwbbo30TPtbLRzwWu6aJS6Xh4eaaviA=",
        version = "v0.1.4",
    )
    go_repository(
        name = "com_github_mattn_go_isatty",
        importpath = "github.com/mattn/go-isatty",
        sum = "h1:wuysRhFDzyxgEmMf5xjvJ2M9dZoWAXNNr5LSBS7uHXY=",
        version = "v0.0.12",
    )
    go_repository(
        name = "com_github_mattn_go_runewidth",
        importpath = "github.com/mattn/go-runewidth",
        sum = "h1:Lm995f3rfxdpd6TSmuVCHVb/QhupuXlYr8sCI/QdE+0=",
        version = "v0.0.9",
    )
    go_repository(
        name = "com_github_naoina_go_stringutil",
        importpath = "github.com/naoina/go-stringutil",
        sum = "h1:rCUeRUHjBjGTSHl0VC00jUPLz8/F9dDzYI70Hzifhks=",
        version = "v0.1.0",
    )
    go_repository(
        name = "com_github_naoina_toml",
        importpath = "github.com/naoina/toml",
        sum = "h1:shk/vn9oCoOTmwcouEdwIeOtOGA/ELRUw/GwvxwfT+0=",
        version = "v0.1.2-0.20170918210437-9fafd6967416",
    )
    go_repository(
        name = "com_github_opentracing_opentracing_go",
        importpath = "github.com/opentracing/opentracing-go",
        sum = "h1:uEJPy/1a5RIPAJ0Ov+OIO8OxWu77jEv+1B0VhjKrZUs=",
        version = "v1.2.0",
    )
    go_repository(
        name = "com_github_pborman_uuid",
        importpath = "github.com/pborman/uuid",
        sum = "h1:J7Q5mO4ysT1dv8hyrUGHb9+ooztCXu1D8MY8DZYsu3g=",
        version = "v1.2.0",
    )
    go_repository(
        name = "com_github_peterh_liner",
        importpath = "github.com/peterh/liner",
        sum = "h1:w/UPXyl5GfahFxcTOz2j9wCIHNI+pUPr2laqpojKNCg=",
        version = "v1.2.0",
    )
    go_repository(
        name = "com_github_rjeczalik_notify",
        importpath = "github.com/rjeczalik/notify",
        sum = "h1:CLCKso/QK1snAlnhNR/CNvNiFU2saUtjV0bx3EwNeCE=",
        version = "v0.9.1",
    )
    go_repository(
        name = "com_github_rs_cors",
        importpath = "github.com/rs/cors",
        sum = "h1:+88SsELBHx5r+hZ8TCkggzSstaWNbDvThkVK8H6f9ik=",
        version = "v1.7.0",
    )
    go_repository(
        name = "com_github_syndtr_goleveldb",
        importpath = "github.com/syndtr/goleveldb",
        sum = "h1:Ld/zXl5t4+D69SiV4JoN7kkfvJdOWlPpfxrzxpLMoUk=",
        version = "v1.0.1-0.20200815110645-5c35d600f0ca",
    )
    go_repository(
        name = "com_github_urfave_cli",
        importpath = "github.com/urfave/cli",
        sum = "h1:+mkCCcOFKPnCmVYVcURKps1Xe+3zP90gSYGNfRkjoIY=",
        version = "v1.22.1",
    )
    go_repository(
        name = "com_github_whyrusleeping_base32",
        importpath = "github.com/whyrusleeping/base32",
        sum = "h1:BCPnHtcboadS0DvysUuJXZ4lWVv5Bh5i7+tbIyi+ck4=",
        version = "v0.0.0-20170828182744-c30ac30633cc",
    )
    go_repository(
        name = "com_github_whyrusleeping_go_notifier",
        importpath = "github.com/whyrusleeping/go-notifier",
        sum = "h1:M/lL30eFZTKnomXY6huvM6G0+gVquFNf6mxghaWlFUg=",
        version = "v0.0.0-20170827234753-097c5d47330f",
    )
    go_repository(
        name = "in_gopkg_natefinch_npipe_v2",
        importpath = "gopkg.in/natefinch/npipe.v2",
        sum = "h1:+JknDZhAj8YMt7GC73Ei8pv4MzjDUNPHgQWJdtMAaDU=",
        version = "v2.0.0-20160621034901-c1b8fa8bdcce",
    )
    go_repository(
        name = "in_gopkg_olebedev_go_duktape_v3",
        importpath = "gopkg.in/olebedev/go-duktape.v3",
        sum = "h1:a6cXbcDDUkSBlpnkWV1bJ+vv3mOgQEltEJ2rPxroVu0=",
        version = "v3.0.0-20200619000410-60c24ae608a6",
    )
    go_repository(
        name = "in_gopkg_urfave_cli_v1",
        importpath = "gopkg.in/urfave/cli.v1",
        sum = "h1:NdAVW6RYxDif9DhDHaAortIu956m2c0v+09AZBPTbE0=",
        version = "v1.20.0",
    )
    go_repository(
        name = "com_github_ajstarks_svgo",
        importpath = "github.com/ajstarks/svgo",
        sum = "h1:wVe6/Ea46ZMeNkQjjBW6xcqyQA/j5e0D6GytH95g0gQ=",
        version = "v0.0.0-20180226025133-644b8db467af",
    )
    go_repository(
        name = "com_github_andreyvit_diff",
        importpath = "github.com/andreyvit/diff",
        sum = "h1:bvNMNQO63//z+xNgfBlViaCIJKLlCJ6/fmUseuG0wVQ=",
        version = "v0.0.0-20170406064948-c7f18ee00883",
    )
    go_repository(
        name = "com_github_apache_arrow_go_arrow",
        importpath = "github.com/apache/arrow/go/arrow",
        sum = "h1:nxAtV4VajJDhKysp2kdcJZsq8Ss1xSA0vZTkVHHJd0E=",
        version = "v0.0.0-20191024131854-af6fa24be0db",
    )
    go_repository(
        name = "com_github_bmizerany_pat",
        importpath = "github.com/bmizerany/pat",
        sum = "h1:y4B3+GPxKlrigF1ha5FFErxK+sr6sWxQovRMzwMhejo=",
        version = "v0.0.0-20170815010413-6226ea591a40",
    )
    go_repository(
        name = "com_github_boltdb_bolt",
        importpath = "github.com/boltdb/bolt",
        sum = "h1:JQmyP4ZBrce+ZQu0dY660FMfatumYDLun9hBCUVIkF4=",
        version = "v1.3.1",
    )
    go_repository(
        name = "com_github_c_bata_go_prompt",
        importpath = "github.com/c-bata/go-prompt",
        sum = "h1:uyKRz6Z6DUyj49QVijyM339UJV9yhbr70gESwbNU3e0=",
        version = "v0.2.2",
    )
    go_repository(
        name = "com_github_chzyer_logex",
        importpath = "github.com/chzyer/logex",
        sum = "h1:Swpa1K6QvQznwJRcfTfQJmTE72DqScAa40E+fbHEXEE=",
        version = "v1.1.10",
    )
    go_repository(
        name = "com_github_chzyer_readline",
        importpath = "github.com/chzyer/readline",
        sum = "h1:fY5BOSpyZCqRo5OhCuC+XN+r/bBCmeuuJtjz+bCNIf8=",
        version = "v0.0.0-20180603132655-2972be24d48e",
    )
    go_repository(
        name = "com_github_chzyer_test",
        importpath = "github.com/chzyer/test",
        sum = "h1:q763qf9huN11kDQavWsoZXJNW3xEE4JJyHa5Q25/sd8=",
        version = "v0.0.0-20180213035817-a1ea475d72b1",
    )
    go_repository(
        name = "com_github_data_dog_go_sqlmock",
        importpath = "github.com/DATA-DOG/go-sqlmock",
        sum = "h1:CWUqKXe0s8A2z6qCgkP4Kru7wC11YoAnoupUKFDnH08=",
        version = "v1.3.3",
    )
    go_repository(
        name = "com_github_dave_jennifer",
        importpath = "github.com/dave/jennifer",
        sum = "h1:S15ZkFMRoJ36mGAQgWL1tnr0NQJh9rZ8qatseX/VbBc=",
        version = "v1.2.0",
    )
    go_repository(
        name = "com_github_dgryski_go_bitstream",
        importpath = "github.com/dgryski/go-bitstream",
        sum = "h1:akOQj8IVgoeFfBTzGOEQakCYshWD6RNo1M5pivFXt70=",
        version = "v0.0.0-20180413035011-3522498ce2c8",
    )
    go_repository(
        name = "com_github_eclipse_paho_mqtt_golang",
        importpath = "github.com/eclipse/paho.mqtt.golang",
        sum = "h1:1F8mhG9+aO5/xpdtFkW4SxOJB67ukuDC3t2y2qayIX0=",
        version = "v1.2.0",
    )
    go_repository(
        name = "com_github_fogleman_gg",
        importpath = "github.com/fogleman/gg",
        sum = "h1:WXb3TSNmHp2vHoCroCIB1foO/yQ36swABL8aOVeDpgg=",
        version = "v1.2.1-0.20190220221249-0403632d5b90",
    )
    go_repository(
        name = "com_github_glycerine_go_unsnap_stream",
        importpath = "github.com/glycerine/go-unsnap-stream",
        sum = "h1:r04MMPyLHj/QwZuMJ5+7tJcBr1AQjpiAK/rZWRrQT7o=",
        version = "v0.0.0-20180323001048-9f0cb55181dd",
    )
    go_repository(
        name = "com_github_glycerine_goconvey",
        importpath = "github.com/glycerine/goconvey",
        sum = "h1:gclg6gY70GLy3PbkQ1AERPfmLMMagS60DKF78eWwLn8=",
        version = "v0.0.0-20190410193231-58a59202ab31",
    )
    go_repository(
        name = "com_github_go_gl_glfw",
        importpath = "github.com/go-gl/glfw",
        sum = "h1:QbL/5oDUmRBzO9/Z7Seo6zf912W/a6Sr4Eu0G/3Jho0=",
        version = "v0.0.0-20190409004039-e6da0acd62b1",
    )
    go_repository(
        name = "com_github_golang_freetype",
        importpath = "github.com/golang/freetype",
        sum = "h1:DACJavvAHhabrF08vX0COfcOBJRhZ8lUbR+ZWIs0Y5g=",
        version = "v0.0.0-20170609003504-e2365dfdc4a0",
    )
    go_repository(
        name = "com_github_golang_geo",
        importpath = "github.com/golang/geo",
        sum = "h1:lJwO/92dFXWeXOZdoGXgptLmNLwynMSHUmU6besqtiw=",
        version = "v0.0.0-20190916061304-5b978397cfec",
    )
    go_repository(
        name = "com_github_google_flatbuffers",
        importpath = "github.com/google/flatbuffers",
        sum = "h1:O7CEyB8Cb3/DmtxODGtLHcEvpr81Jm5qLg/hsHnxA2A=",
        version = "v1.11.0",
    )
    go_repository(
        name = "com_github_influxdata_flux",
        importpath = "github.com/influxdata/flux",
        sum = "h1:57tk1Oo4gpGIDbV12vUAPCMtLtThhaXzub1XRIuqv6A=",
        version = "v0.65.0",
    )
    go_repository(
        name = "com_github_influxdata_influxql",
        importpath = "github.com/influxdata/influxql",
        sum = "h1:sPsaumLFRPMwR5QtD3Up54HXpNND8Eu7G1vQFmi3quQ=",
        version = "v1.1.0",
    )
    go_repository(
        name = "com_github_influxdata_line_protocol",
        importpath = "github.com/influxdata/line-protocol",
        sum = "h1:/o3vQtpWJhvnIbXley4/jwzzqNeigJK9z+LZcJZ9zfM=",
        version = "v0.0.0-20180522152040-32c6aa80de5e",
    )
    go_repository(
        name = "com_github_influxdata_promql_v2",
        importpath = "github.com/influxdata/promql/v2",
        sum = "h1:kXn3p0D7zPw16rOtfDR+wo6aaiH8tSMfhPwONTxrlEc=",
        version = "v2.12.0",
    )
    go_repository(
        name = "com_github_influxdata_roaring",
        importpath = "github.com/influxdata/roaring",
        sum = "h1:UzJnB7VRL4PSkUJHwsyzseGOmrO/r4yA+AuxGJxiZmA=",
        version = "v0.4.13-0.20180809181101-fc520f41fab6",
    )
    go_repository(
        name = "com_github_influxdata_tdigest",
        importpath = "github.com/influxdata/tdigest",
        sum = "h1:MHTrDWmQpHq/hkq+7cw9oYAt2PqUw52TZazRA0N7PGE=",
        version = "v0.0.0-20181121200506-bf2b5ad3c0a9",
    )
    go_repository(
        name = "com_github_influxdata_usage_client",
        importpath = "github.com/influxdata/usage-client",
        sum = "h1:+TUUmaFa4YD1Q+7bH9o5NCHQGPMqZCYJiNW6lIIS9z4=",
        version = "v0.0.0-20160829180054-6d3895376368",
    )
    go_repository(
        name = "com_github_jsternberg_zap_logfmt",
        importpath = "github.com/jsternberg/zap-logfmt",
        sum = "h1:0Dz2s/eturmdUS34GM82JwNEdQ9hPoJgqptcEKcbpzY=",
        version = "v1.0.0",
    )
    go_repository(
        name = "com_github_jtolds_gls",
        importpath = "github.com/jtolds/gls",
        sum = "h1:xdiiI2gbIgH/gLH7ADydsJ1uDOEzR8yvV7C0MuV77Wo=",
        version = "v4.20.0+incompatible",
    )
    go_repository(
        name = "com_github_jung_kurt_gofpdf",
        importpath = "github.com/jung-kurt/gofpdf",
        sum = "h1:PJr+ZMXIecYc1Ey2zucXdR73SMBtgjPgwa31099IMv0=",
        version = "v1.0.3-0.20190309125859-24315acbbda5",
    )
    go_repository(
        name = "com_github_jwilder_encoding",
        importpath = "github.com/jwilder/encoding",
        sum = "h1:2jNeR4YUziVtswNP9sEFAI913cVrzH85T+8Q6LpYbT0=",
        version = "v0.0.0-20170811194829-b4e1701a28ef",
    )
    go_repository(
        name = "com_github_klauspost_crc32",
        importpath = "github.com/klauspost/crc32",
        sum = "h1:KAZ1BW2TCmT6PRihDPpocIy1QTtsAsrx6TneU/4+CMg=",
        version = "v0.0.0-20161016154125-cb6bfca970f6",
    )
    go_repository(
        name = "com_github_klauspost_pgzip",
        importpath = "github.com/klauspost/pgzip",
        sum = "h1:3L+neHp83cTjegPdCiOxVOJtRIy7/8RldvMTsyPYH10=",
        version = "v1.0.2-0.20170402124221-0bf5dcad4ada",
    )
    go_repository(
        name = "com_github_lib_pq",
        importpath = "github.com/lib/pq",
        sum = "h1:X5PMW56eZitiTeO7tKzZxFCSpbFZJtkMMooicw2us9A=",
        version = "v1.0.0",
    )
    go_repository(
        name = "com_github_mattn_go_sqlite3",
        importpath = "github.com/mattn/go-sqlite3",
        sum = "h1:LDdKkqtYlom37fkvqs8rMPFKAMe8+SgjbwZ6ex1/A/Q=",
        version = "v1.11.0",
    )
    go_repository(
        name = "com_github_mattn_go_tty",
        importpath = "github.com/mattn/go-tty",
        sum = "h1:d8RFOZ2IiFtFWBcKEHAFYJcPTf0wY5q0exFNJZVWa1U=",
        version = "v0.0.0-20180907095812-13ff1204f104",
    )
    go_repository(
        name = "com_github_mschoch_smat",
        importpath = "github.com/mschoch/smat",
        sum = "h1:VeRdUYdCw49yizlSbMEn2SZ+gT+3IUKx8BqxyQdz+BY=",
        version = "v0.0.0-20160514031455-90eadee771ae",
    )
    go_repository(
        name = "com_github_philhofer_fwd",
        importpath = "github.com/philhofer/fwd",
        sum = "h1:UbZqGr5Y38ApvM/V/jEljVxwocdweyH+vmYvRPBnbqQ=",
        version = "v1.0.0",
    )
    go_repository(
        name = "com_github_pkg_term",
        importpath = "github.com/pkg/term",
        sum = "h1:tFwafIEMf0B7NlcxV/zJ6leBIa81D3hgGSgsE5hCkOQ=",
        version = "v0.0.0-20180730021639-bffc007b7fd5",
    )
    go_repository(
        name = "com_github_retailnext_hllpp",
        importpath = "github.com/retailnext/hllpp",
        sum = "h1:RnWNS9Hlm8BIkjr6wx8li5abe0fr73jljLycdfemTp0=",
        version = "v1.0.1-0.20180308014038-101a6d2f8b52",
    )
    go_repository(
        name = "com_github_segmentio_kafka_go",
        importpath = "github.com/segmentio/kafka-go",
        sum = "h1:HtCSf6B4gN/87yc5qTl7WsxPKQIIGXLPPM1bMCPOsoY=",
        version = "v0.2.0",
    )
    go_repository(
        name = "com_github_smartystreets_assertions",
        importpath = "github.com/smartystreets/assertions",
        sum = "h1:zE9ykElWQ6/NYmHa3jpm/yHnI4xSofP+UP6SpjHcSeM=",
        version = "v0.0.0-20180927180507-b2de0cb4f26d",
    )
    go_repository(
        name = "com_github_smartystreets_goconvey",
        importpath = "github.com/smartystreets/goconvey",
        sum = "h1:fv0U8FUIMPNf1L9lnHLvLhgicrIVChEkdzIKYqbNC9s=",
        version = "v1.6.4",
    )
    go_repository(
        name = "com_github_tinylib_msgp",
        importpath = "github.com/tinylib/msgp",
        sum = "h1:DfdQrzQa7Yh2es9SuLkixqxuXS2SxsdYn0KbdrOGWD8=",
        version = "v1.0.2",
    )
    go_repository(
        name = "com_github_willf_bitset",
        importpath = "github.com/willf/bitset",
        sum = "h1:ekJIKh6+YbUIVt9DfNbkR5d6aFcFTLDRyJNAACURBg8=",
        version = "v1.1.3",
    )
    go_repository(
        name = "com_github_xlab_treeprint",
        importpath = "github.com/xlab/treeprint",
        sum = "h1:YdYsPAZ2pC6Tow/nPZOPQ96O3hm/ToAkGsPLzedXERk=",
        version = "v0.0.0-20180616005107-d6fb6747feb6",
    )
    go_repository(
        name = "com_google_cloud_go_bigquery",
        importpath = "cloud.google.com/go/bigquery",
        sum = "h1:sAbMqjY1PEQKZBWfbu6Y6bsupJ9c4QdHnzg/VvYTLcE=",
        version = "v1.3.0",
    )
    go_repository(
        name = "com_google_cloud_go_bigtable",
        importpath = "cloud.google.com/go/bigtable",
        sum = "h1:F4cCmA4nuV84V5zYQ3MKY+M1Cw1avHDuf3S/LcZPA9c=",
        version = "v1.2.0",
    )
    go_repository(
        name = "com_google_cloud_go_datastore",
        importpath = "cloud.google.com/go/datastore",
        sum = "h1:Kt+gOPPp2LEPWp8CSfxhsM8ik9CcyE/gYu+0r+RnZvM=",
        version = "v1.0.0",
    )
    go_repository(
        name = "com_google_cloud_go_pubsub",
        importpath = "cloud.google.com/go/pubsub",
        sum = "h1:9/vpR43S4aJaROxqQHQ3nH9lfyKKV0dC3vOmnw8ebQQ=",
        version = "v1.1.0",
    )
    go_repository(
        name = "com_google_cloud_go_storage",
        importpath = "cloud.google.com/go/storage",
        sum = "h1:RPUcBvDeYgQFMfQu1eBMq6piD1SXmLH+vK3qjewZPus=",
        version = "v1.5.0",
    )
    go_repository(
        name = "io_rsc_binaryregexp",
        importpath = "rsc.io/binaryregexp",
        sum = "h1:HfqmD5MEmC0zvwBuF187nq9mdnXjXsSivRiXN7SmRkE=",
        version = "v0.2.0",
    )
    go_repository(
        name = "org_collectd",
        importpath = "collectd.org",
        sum = "h1:iNBHGw1VvPJxH2B6RiFWFZ+vsjo1lCdRszBeOuwGi00=",
        version = "v0.3.0",
    )
    go_repository(
        name = "org_gonum_v1_gonum",
        importpath = "gonum.org/v1/gonum",
        sum = "h1:DJy6UzXbahnGUf1ujUNkh/NEtK14qMo2nvlBPs4U5yw=",
        version = "v0.6.0",
    )
    go_repository(
        name = "org_gonum_v1_netlib",
        importpath = "gonum.org/v1/netlib",
        sum = "h1:OE9mWmgKkjJyEmDAAtGMPjXu+YNeGvK9VTSHY6+Qihc=",
        version = "v0.0.0-20190313105609-8cb42192e0e0",
    )
    go_repository(
        name = "org_gonum_v1_plot",
        importpath = "gonum.org/v1/plot",
        sum = "h1:Qh4dB5D/WpoUUp3lSod7qgoyEHbDGPUWjIbnqdqqe1k=",
        version = "v0.0.0-20190515093506-e2840ee46a6b",
    )
    go_repository(
        name = "com_github_juju_ansiterm",
        importpath = "github.com/juju/ansiterm",
        sum = "h1:FaWFmfWdAUKbSCtOU2QjDaorUexogfaMgbipgYATUMU=",
        version = "v0.0.0-20180109212912-720a0952cc2a",
    )
    go_repository(
        name = "com_github_manifoldco_promptui",
        importpath = "github.com/manifoldco/promptui",
        sum = "h1:3l11YT8tm9MnwGFQ4kETwkzpAwY2Jt9lCrumCUW4+z4=",
        version = "v0.7.0",
    )
    go_repository(
        name = "com_github_dustinkirkland_golang_petname",
        importpath = "github.com/dustinkirkland/golang-petname",
        sum = "h1:90Ly+6UfUypEF6vvvW5rQIv9opIL8CbmW9FT20LDQoY=",
        version = "v0.0.0-20191129215211-8e5a1ed0cff0",
    )
    http_archive(
        name = "com_github_supranational_blst",
        urls = [
            "https://github.com/supranational/blst/archive/cd0847a7580b22677e9069f671a79f0d874442b3.tar.gz",
        ],
        strip_prefix = "blst-cd0847a7580b22677e9069f671a79f0d874442b3",
        build_file = "//third_party:blst/blst.BUILD",
        sha256 = "047aee659f6228b7d0d8a1c963d0e75de6e5d605756ff9cc1f3aafd2ea2b378b",
    )
    go_repository(
        name = "com_github_nbutton23_zxcvbn_go",
        importpath = "github.com/nbutton23/zxcvbn-go",
        sum = "h1:AREM5mwr4u1ORQBMvzfzBgpsctsbQikCVpvC+tX285E=",
        version = "v0.0.0-20180912185939-ae427f1e4c1d",
    )
    go_repository(
        name = "com_github_brianium_mnemonic",
        importpath = "github.com/brianium/mnemonic",
        sum = "h1:futFTqrUAf1IanFLU+jK4D1NpgE/+gCbnCG7Fl0rHs0=",
        version = "v0.0.0-20180124190051-72af92c51f88",
    )
    go_repository(
        name = "com_github_logrusorgru_aurora",
        importpath = "github.com/logrusorgru/aurora",
        sum = "h1:tOpm7WcpBTn4fjmVfgpQq0EfczGlG91VSDkswnjF5A8=",
        version = "v2.0.3+incompatible",
    )
    go_repository(
        name = "com_github_k0kubun_go_ansi",
        importpath = "github.com/k0kubun/go-ansi",
        sum = "h1:qGQQKEcAR99REcMpsXCp3lJ03zYT1PkRd3kQGPn9GVg=",
        version = "v0.0.0-20180517002512-3bf9e2903213",
    )
    go_repository(
        name = "com_github_mitchellh_colorstring",
        importpath = "github.com/mitchellh/colorstring",
        sum = "h1:62I3jR2EmQ4l5rM/4FEfDWcRD+abF5XlKShorW5LRoQ=",
        version = "v0.0.0-20190213212951-d06e56a500db",
    )
    go_repository(
        name = "com_github_schollz_progressbar_v3",
        importpath = "github.com/schollz/progressbar/v3",
        sum = "h1:nMinx+JaEm/zJz4cEyClQeAw5rsYSB5th3xv+5lV6Vg=",
        version = "v3.3.4",
    )
    go_repository(
        name = "com_github_wealdtech_go_eth2_wallet_distributed",
        importpath = "github.com/wealdtech/go-eth2-wallet-distributed",
        sum = "h1:OZjjuxcIYo+EhAfph7lYP1z+VeNs9ruOI32kqtYe1Jg=",
        version = "v1.1.0",
    )
    go_repository(
        name = "com_github_wealdtech_go_eth2_types",
        importpath = "github.com/wealdtech/go-eth2-types",
        sum = "h1:ggrbQ5HeFcxVm20zxVWr8Sc3uCditaetzWB/Ax/4g0w=",
        version = "v1.0.0",
    )
    go_repository(
        name = "com_github_wealdtech_eth2_signer_api",
        build_file_proto_mode = "disable_global",
        importpath = "github.com/wealdtech/eth2-signer-api",
        sum = "h1:Fs0GfrdhboBKW7zaMvIvUHJaOB1ibpAmRG3lkB53in4=",
        version = "v1.3.0",
    )
    go_repository(
        name = "com_github_wealdtech_go_bytesutil",
        importpath = "github.com/wealdtech/go-bytesutil",
        sum = "h1:ocEg3Ke2GkZ4vQw5lp46rmO+pfqCCTgq35gqOy8JKVc=",
        version = "v1.1.1",
    )
    go_repository(
        name = "com_github_wealdtech_go_ecodec",
        importpath = "github.com/wealdtech/go-ecodec",
        sum = "h1:yggrTSckcPJRaxxOxQF7FPm21kgE8WA6+f5jdq5Kr8o=",
        version = "v1.1.0",
    )
    go_repository(
        name = "com_github_wealdtech_go_eth2_types_v2",
        build_directives = [
            "gazelle:resolve go github.com/herumi/bls-eth-go-binary/bls @herumi_bls_eth_go_binary//:go_default_library",
        ],
        importpath = "github.com/wealdtech/go-eth2-types/v2",
        sum = "h1:L8sl3yoICAbn3134CBLNUt0o5h2voe0Es2KD5O9r8YQ=",
        version = "v2.5.0",
    )
    go_repository(
        name = "com_github_wealdtech_go_eth2_util",
        importpath = "github.com/wealdtech/go-eth2-util",
        sum = "h1:b3fgyvoq/WocW9LkWT7zcO5VCKzKLCc97rPrk/B9oIc=",
        version = "v1.5.0",
    )
    go_repository(
        name = "com_github_wealdtech_go_eth2_wallet",
        importpath = "github.com/wealdtech/go-eth2-wallet",
        sum = "h1:nrwI3jPhehUhJGlBtNv/UmIo/57llvuVZZavLnfdQHI=",
        version = "v1.12.0",
    )
    go_repository(
        name = "com_github_wealdtech_go_eth2_wallet_encryptor_keystorev4",
        importpath = "github.com/wealdtech/go-eth2-wallet-encryptor-keystorev4",
        sum = "h1:CWb82xeNaZQt1Z829RyDALUy7UZbc6VOfTS+82jRdEQ=",
        version = "v1.1.0",
    )
    go_repository(
        name = "com_github_wealdtech_go_eth2_wallet_hd_v2",
        importpath = "github.com/wealdtech/go-eth2-wallet-hd/v2",
        sum = "h1:UORXUYRoUYgYF96Y+QiBq33OKQVtn/nEjnSoQbe1UOA=",
        version = "v2.3.0",
    )
    go_repository(
        name = "com_github_wealdtech_go_eth2_wallet_store_filesystem",
        importpath = "github.com/wealdtech/go-eth2-wallet-store-filesystem",
        sum = "h1:l9YV6OBqcxp5fjscK63lzuCUIye8ANACjJdpm5ULGS8=",
        version = "v1.16.1",
    )
    go_repository(
        name = "com_github_wealdtech_go_eth2_wallet_store_s3",
        importpath = "github.com/wealdtech/go-eth2-wallet-store-s3",
        sum = "h1:+q7p58NvOEfEDw8NgEoNaSG/s1eFHpyg91NEobA6RF0=",
        version = "v1.8.0",
    )
    go_repository(
        name = "com_github_wealdtech_go_eth2_wallet_store_scratch",
        importpath = "github.com/wealdtech/go-eth2-wallet-store-scratch",
        sum = "h1:41H6hnVsI/csBx20UHpI2pY922N7Vhcro35DFS+slj0=",
        version = "v1.6.0",
    )
    go_repository(
        name = "com_github_wealdtech_go_indexer",
        importpath = "github.com/wealdtech/go-indexer",
        sum = "h1:/S4rfWQbSOnnYmwnvuTVatDibZ8o1s9bmTCHO16XINg=",
        version = "v1.0.0",
    )
    go_repository(
        name = "com_github_wealdtech_go_eth2_wallet_nd_v2",
        importpath = "github.com/wealdtech/go-eth2-wallet-nd/v2",
        sum = "h1:L1aPK9nc+8Ctcw+8I05vM6408weFc4a5RtLQDUeS0eE=",
        version = "v2.3.0",
    )
    go_repository(
        name = "com_github_wealdtech_go_eth2_wallet_types_v2",
        importpath = "github.com/wealdtech/go-eth2-wallet-types/v2",
        sum = "h1:vBrH5icPPSeb14cdShA7/P2PBZOgZscJ2IhBlTIaFrA=",
        version = "v2.6.0",
    )
    go_repository(
        name = "in_gopkg_yaml_v3",
        importpath = "gopkg.in/yaml.v3",
        sum = "h1:dUUwHk2QECo/6vqA44rthZ8ie2QXMNeKRTHCNY2nXvo=",
        version = "v3.0.0-20200313102051-9f266ea9e77c",
    )
    go_repository(
        name = "com_github_libp2p_go_cidranger",
        importpath = "github.com/libp2p/go-cidranger",
        sum = "h1:EHrUPBAmseAjEKl+aqaonm0u6eZ04+Cvw2UejIhg3lE=",
        version = "v1.0.0",
    )
    go_repository(
        name = "com_github_libp2p_go_libp2p_asn_util",
        importpath = "github.com/libp2p/go-libp2p-asn-util",
        sum = "h1:nf8vB9BDuXCSIPq2dykC6+zRhToq/M7Mib02w23ifwQ=",
        version = "v0.0.0-20200606034824-1b967eb41be7",
    )
    go_repository(
        name = "com_github_nxadm_tail",
        importpath = "github.com/nxadm/tail",
        sum = "h1:DQuhQpB1tVlglWS2hLQ5OV6B5r8aGxSrPc5Qo6uTN78=",
        version = "v1.4.4",
    )
    go_repository(
        name = "com_github_ipfs_go_ipfs_ds_help",
        importpath = "github.com/ipfs/go-ipfs-ds-help",
        sum = "h1:bEQ8hMGs80h0sR8O4tfDgV6B01aaF9qeTrujrTLYV3g=",
        version = "v1.0.0",
    )
    go_repository(
        name = "com_github_libp2p_go_libp2p_pubsub_router",
        importpath = "github.com/libp2p/go-libp2p-pubsub-router",
        sum = "h1:QS7JPTys1Fsg01oQDOZLNRwGJZTYHr1Eyb0TKmHI6SY=",
        version = "v0.3.1",
    )
    go_repository(
        name = "com_github_gofrs_flock",
        importpath = "github.com/gofrs/flock",
        sum = "h1:DP+LD/t0njgoPBvT5MJLeliUIVQR03hiKR6vezdwHlc=",
        version = "v0.7.1",
    )
    go_repository(
        name = "com_github_go_fsnotify_fsnotify",
        importpath = "github.com/go-fsnotify/fsnotify",
        sum = "h1:PeVNzgTRtWGm6fVic5i21t+n5ptPGCZuMcSPVMyTWjs=",
        version = "v0.0.0-20180321022601-755488143dae",
    )
    go_repository(
        name = "com_github_cloudflare_cloudflare_go",
        importpath = "github.com/cloudflare/cloudflare-go",
        sum = "h1:J82+/8rub3qSy0HxEnoYD8cs+HDlHWYrqYXe2Vqxluk=",
        version = "v0.10.2-0.20190916151808-a80f83b9add9",
    )
    go_repository(
        name = "com_github_dvyukov_go_fuzz",
        importpath = "github.com/dvyukov/go-fuzz",
        sum = "h1:NgO45/5mBLRVfiXerEFzH6ikcZ7DNRPS639xFg3ENzU=",
        version = "v0.0.0-20200318091601-be3528f3a813",
    )
    go_repository(
        name = "com_github_holiman_uint256",
        importpath = "github.com/holiman/uint256",
        sum = "h1:4JywC80b+/hSfljFlEBLHrrh+CIONLDz9NuFl0af4Mw=",
        version = "v1.1.1",
    )
    go_repository(
        name = "com_github_shirou_gopsutil",
        importpath = "github.com/shirou/gopsutil",
        sum = "h1:tYH07UPoQt0OCQdgWWMgYHy3/a9bcxNpBIysykNIP7I=",
        version = "v2.20.5+incompatible",
    )<|MERGE_RESOLUTION|>--- conflicted
+++ resolved
@@ -2552,13 +2552,8 @@
         name = "com_github_prysmaticlabs_ethereumapis",
         build_file_generation = "off",
         importpath = "github.com/prysmaticlabs/ethereumapis",
-<<<<<<< HEAD
-        sum = "h1:Qc6OTlRTPz7gMcba5Pr/GNF5LYE1VcnFibhwQMR6ez4=",
-        version = "v0.0.0-20200829155111-7e10b8a23753",
-=======
-        sum = "h1:mUAxIu2Zh+9GK+RB1Sc+T9uSveQu32SFO+d9/rOd05M=",
-        version = "v0.0.0-20200909190233-a9190508298e",
->>>>>>> 282f3eec
+        sum = "h1:nkjOGoHJLJ396FodiEmDwdmYGHGlfgiarrsISjoZVzs=",
+        version = "v0.0.0-20200926001747-f67fb3b3a987",
     )
     go_repository(
         name = "com_github_prysmaticlabs_go_bitfield",

--- conflicted
+++ resolved
@@ -2601,13 +2601,8 @@
         name = "com_github_prysmaticlabs_ethereumapis",
         build_file_generation = "off",
         importpath = "github.com/prysmaticlabs/ethereumapis",
-<<<<<<< HEAD
         sum = "h1:3loCubr3Z0vpoQTxq3Kvb2vqdcortApm6r4/GP1lX/0=",
         version = "v0.0.0-20200721181941-8974397b27dc",
-=======
-        sum = "h1:GjYix8Y4VpQhlsjA2ickr3HxjIns4bI36zOmC+lwaNw=",
-        version = "v0.0.0-20200709024211-e8095222f77b",
->>>>>>> c8761ffb
     )
     go_repository(
         name = "com_github_prysmaticlabs_go_bitfield",

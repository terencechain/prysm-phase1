package kv

// The schema will define how to store and retrieve data from the db.
// we can prefix or suffix certain values such as `block` with attributes
// for prefix-wide scans across the underlying BoltDB buckets when filtering data.
// For example, we might store attestations as shard + attestation_root -> attestation, making
// it easy to scan for keys that have a certain shard number as a prefix and return those
// corresponding attestations.
var (
<<<<<<< HEAD
	attestationsBucket                   = []byte("attestations")
	blocksBucket                         = []byte("blocks")
	shardBlocksBucket                    = []byte("shard-blocks")
	stateBucket                          = []byte("state")
	shardStateBucket                     = []byte("shard-state")
	stateSummaryBucket                   = []byte("state-summary")
	proposerSlashingsBucket              = []byte("proposer-slashings")
	attesterSlashingsBucket              = []byte("attester-slashings")
	voluntaryExitsBucket                 = []byte("voluntary-exits")
	chainMetadataBucket                  = []byte("chain-metadata")
	checkpointBucket                     = []byte("check-point")
	archivedValidatorSetChangesBucket    = []byte("archived-active-changes")
	archivedCommitteeInfoBucket          = []byte("archived-committee-info")
	archivedBalancesBucket               = []byte("archived-balances")
	archivedValidatorParticipationBucket = []byte("archived-validator-participation")
	powchainBucket                       = []byte("powchain")
	archivedIndexRootBucket              = []byte("archived-index-root")
	slotsHasObjectBucket                 = []byte("slots-has-objects")
=======
	attestationsBucket      = []byte("attestations")
	blocksBucket            = []byte("blocks")
	stateBucket             = []byte("state")
	stateSummaryBucket      = []byte("state-summary")
	proposerSlashingsBucket = []byte("proposer-slashings")
	attesterSlashingsBucket = []byte("attester-slashings")
	voluntaryExitsBucket    = []byte("voluntary-exits")
	chainMetadataBucket     = []byte("chain-metadata")
	checkpointBucket        = []byte("check-point")
	powchainBucket          = []byte("powchain")

	// Deprecated: This bucket was migrated in PR 6461. Do not use, except for migrations.
	slotsHasObjectBucket = []byte("slots-has-objects")
	// Deprecated: This bucket was migrated in PR 6461. Do not use, except for migrations.
	archivedRootBucket = []byte("archived-index-root")
>>>>>>> c8761ffb

	// Key indices buckets.
	blockParentRootIndicesBucket        = []byte("block-parent-root-indices")
	blockSlotIndicesBucket              = []byte("block-slot-indices")
	stateSlotIndicesBucket              = []byte("state-slot-indices")
	attestationHeadBlockRootBucket      = []byte("attestation-head-block-root-indices")
	attestationSourceRootIndicesBucket  = []byte("attestation-source-root-indices")
	attestationSourceEpochIndicesBucket = []byte("attestation-source-epoch-indices")
	attestationTargetRootIndicesBucket  = []byte("attestation-target-root-indices")
	attestationTargetEpochIndicesBucket = []byte("attestation-target-epoch-indices")
	finalizedBlockRootsIndexBucket      = []byte("finalized-block-roots-index")

	// Specific item keys.
	headBlockRootKey          = []byte("head-root")
	genesisBlockRootKey       = []byte("genesis-root")
	depositContractAddressKey = []byte("deposit-contract")
	justifiedCheckpointKey    = []byte("justified-checkpoint")
	finalizedCheckpointKey    = []byte("finalized-checkpoint")
	powchainDataKey           = []byte("powchain-data")

	// Deprecated: This index key was migrated in PR 6461. Do not use, except for migrations.
	lastArchivedIndexKey = []byte("last-archived")
	// Deprecated: This index key was migrated in PR 6461. Do not use, except for migrations.
	savedStateSlotsKey = []byte("saved-state-slots")
	// Deprecated: This index key was migrated in PR 6461. Do not use, except for migrations.
	savedBlockSlotsKey = []byte("saved-block-slots")

	// New state management service compatibility bucket.
	newStateServiceCompatibleBucket = []byte("new-state-compatible")

	// Migrations
	migrationsBucket = []byte("migrations")
)<|MERGE_RESOLUTION|>--- conflicted
+++ resolved
@@ -7,29 +7,11 @@
 // it easy to scan for keys that have a certain shard number as a prefix and return those
 // corresponding attestations.
 var (
-<<<<<<< HEAD
-	attestationsBucket                   = []byte("attestations")
-	blocksBucket                         = []byte("blocks")
-	shardBlocksBucket                    = []byte("shard-blocks")
-	stateBucket                          = []byte("state")
-	shardStateBucket                     = []byte("shard-state")
-	stateSummaryBucket                   = []byte("state-summary")
-	proposerSlashingsBucket              = []byte("proposer-slashings")
-	attesterSlashingsBucket              = []byte("attester-slashings")
-	voluntaryExitsBucket                 = []byte("voluntary-exits")
-	chainMetadataBucket                  = []byte("chain-metadata")
-	checkpointBucket                     = []byte("check-point")
-	archivedValidatorSetChangesBucket    = []byte("archived-active-changes")
-	archivedCommitteeInfoBucket          = []byte("archived-committee-info")
-	archivedBalancesBucket               = []byte("archived-balances")
-	archivedValidatorParticipationBucket = []byte("archived-validator-participation")
-	powchainBucket                       = []byte("powchain")
-	archivedIndexRootBucket              = []byte("archived-index-root")
-	slotsHasObjectBucket                 = []byte("slots-has-objects")
-=======
 	attestationsBucket      = []byte("attestations")
 	blocksBucket            = []byte("blocks")
+	shardBlocksBucket       = []byte("shard-blocks")
 	stateBucket             = []byte("state")
+	shardStateBucket        = []byte("shard-state")
 	stateSummaryBucket      = []byte("state-summary")
 	proposerSlashingsBucket = []byte("proposer-slashings")
 	attesterSlashingsBucket = []byte("attester-slashings")
@@ -42,7 +24,6 @@
 	slotsHasObjectBucket = []byte("slots-has-objects")
 	// Deprecated: This bucket was migrated in PR 6461. Do not use, except for migrations.
 	archivedRootBucket = []byte("archived-index-root")
->>>>>>> c8761ffb
 
 	// Key indices buckets.
 	blockParentRootIndicesBucket        = []byte("block-parent-root-indices")

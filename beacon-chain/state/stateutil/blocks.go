--- conflicted
+++ resolved
@@ -135,17 +135,13 @@
 		return [32]byte{}, err
 	}
 	fieldRoots[7] = exitRoot
-<<<<<<< HEAD
 
 	shardTransitionRoot, err := ssz.HashTreeRootWithCapacity(body.ShardTransitions, params.ShardConfig().MaxShard)
 	if err != nil {
 		return [32]byte{}, err
 	}
 	fieldRoots[8] = shardTransitionRoot
-	return bitwiseMerkleizeArrays(hasher, fieldRoots, uint64(len(fieldRoots)), uint64(len(fieldRoots)))
-=======
 	return htrutils.BitwiseMerkleizeArrays(hasher, fieldRoots, uint64(len(fieldRoots)), uint64(len(fieldRoots)))
->>>>>>> 10af753f
 }
 
 // Eth1Root computes the HashTreeRoot Merkleization of

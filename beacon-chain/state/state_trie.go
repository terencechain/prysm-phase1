--- conflicted
+++ resolved
@@ -21,7 +21,7 @@
 )
 
 // There are 21 fields in the beacon state.
-const fieldCount = 21
+const fieldCount = 26
 
 // InitializeFromProto the beacon state from a protobuf representation.
 func InitializeFromProto(st *pbp2p.BeaconState) (*BeaconState, error) {
@@ -37,17 +37,6 @@
 
 	b := &BeaconState{
 		state:                 st,
-<<<<<<< HEAD
-		dirtyFields:           make(map[fieldIndex]interface{}, 26),
-		dirtyIndices:          make(map[fieldIndex][]uint64, 26),
-		stateFieldLeaves:      make(map[fieldIndex]*FieldTrie, 26),
-		sharedFieldReferences: make(map[fieldIndex]*reference, 12),
-		rebuildTrie:           make(map[fieldIndex]bool, 26),
-		valIdxMap:             coreutils.ValidatorIndexMap(st.Validators),
-	}
-
-	for i := 0; i < 26; i++ {
-=======
 		dirtyFields:           make(map[fieldIndex]interface{}, fieldCount),
 		dirtyIndices:          make(map[fieldIndex][]uint64, fieldCount),
 		stateFieldLeaves:      make(map[fieldIndex]*FieldTrie, fieldCount),
@@ -57,7 +46,6 @@
 	}
 
 	for i := 0; i < fieldCount; i++ {
->>>>>>> 27577bc3
 		b.dirtyFields[fieldIndex(i)] = true
 		b.rebuildTrie[fieldIndex(i)] = true
 		b.dirtyIndices[fieldIndex(i)] = []uint64{}
@@ -90,51 +78,6 @@
 	if !b.HasInnerState() {
 		return nil
 	}
-<<<<<<< HEAD
-	b.lock.RLock()
-	defer b.lock.RUnlock()
-	dst := &BeaconState{
-		state: &pbp2p.BeaconState{
-			// Primitive types, safe to copy.
-			GenesisTime:            b.state.GenesisTime,
-			Slot:                   b.state.Slot,
-			Eth1DepositIndex:       b.state.Eth1DepositIndex,
-			CurrentEpochStartShard: b.state.CurrentEpochStartShard,
-
-			// Large arrays, infrequently changed, constant size.
-			RandaoMixes:               b.state.RandaoMixes,
-			StateRoots:                b.state.StateRoots,
-			BlockRoots:                b.state.BlockRoots,
-			PreviousEpochAttestations: b.state.PreviousEpochAttestations,
-			CurrentEpochAttestations:  b.state.CurrentEpochAttestations,
-			Slashings:                 b.state.Slashings,
-			Eth1DataVotes:             b.state.Eth1DataVotes,
-			ShardStates:               b.state.ShardStates,
-
-			// Large arrays, increases over time.
-			Validators:      b.state.Validators,
-			Balances:        b.state.Balances,
-			HistoricalRoots: b.state.HistoricalRoots,
-			OnlineCountdown: b.state.OnlineCountdown,
-
-			// Everything else, too small to be concerned about, constant size.
-			Fork:                        b.Fork(),
-			LatestBlockHeader:           b.LatestBlockHeader(),
-			Eth1Data:                    b.Eth1Data(),
-			JustificationBits:           b.JustificationBits(),
-			PreviousJustifiedCheckpoint: b.PreviousJustifiedCheckpoint(),
-			CurrentJustifiedCheckpoint:  b.CurrentJustifiedCheckpoint(),
-			FinalizedCheckpoint:         b.FinalizedCheckpoint(),
-			GenesisValidatorsRoot:       b.GenesisValidatorRoot(),
-			CurrentLightCommittee:       b.CurrentLightCommittee(),
-			NextLightCommittee:          b.NextLightCommittee(),
-		},
-		dirtyFields:           make(map[fieldIndex]interface{}, 26),
-		dirtyIndices:          make(map[fieldIndex][]uint64, 26),
-		rebuildTrie:           make(map[fieldIndex]bool, 26),
-		sharedFieldReferences: make(map[fieldIndex]*reference, 12),
-		stateFieldLeaves:      make(map[fieldIndex]*FieldTrie, 26),
-=======
 	var dst *BeaconState
 	if featureconfig.Get().NewBeaconStateLocks {
 		b.lock.RLock()
@@ -142,9 +85,10 @@
 		dst = &BeaconState{
 			state: &pbp2p.BeaconState{
 				// Primitive types, safe to copy.
-				GenesisTime:      b.state.GenesisTime,
-				Slot:             b.state.Slot,
-				Eth1DepositIndex: b.state.Eth1DepositIndex,
+				GenesisTime:            b.state.GenesisTime,
+				Slot:                   b.state.Slot,
+				Eth1DepositIndex:       b.state.Eth1DepositIndex,
+				CurrentEpochStartShard: b.state.CurrentEpochStartShard,
 
 				// Large arrays, infrequently changed, constant size.
 				RandaoMixes:               b.state.RandaoMixes,
@@ -154,12 +98,13 @@
 				CurrentEpochAttestations:  b.state.CurrentEpochAttestations,
 				Slashings:                 b.state.Slashings,
 				Eth1DataVotes:             b.state.Eth1DataVotes,
->>>>>>> 27577bc3
+				ShardStates:               b.state.ShardStates,
 
 				// Large arrays, increases over time.
 				Validators:      b.state.Validators,
 				Balances:        b.state.Balances,
 				HistoricalRoots: b.state.HistoricalRoots,
+				OnlineCountdown: b.state.OnlineCountdown,
 
 				// Everything else, too small to be concerned about, constant size.
 				Fork:                        b.fork(),
@@ -170,11 +115,13 @@
 				CurrentJustifiedCheckpoint:  b.currentJustifiedCheckpoint(),
 				FinalizedCheckpoint:         b.finalizedCheckpoint(),
 				GenesisValidatorsRoot:       b.genesisValidatorRoot(),
+				CurrentLightCommittee:       b.CurrentLightCommittee(),
+				NextLightCommittee:          b.NextLightCommittee(),
 			},
 			dirtyFields:           make(map[fieldIndex]interface{}, fieldCount),
 			dirtyIndices:          make(map[fieldIndex][]uint64, fieldCount),
 			rebuildTrie:           make(map[fieldIndex]bool, fieldCount),
-			sharedFieldReferences: make(map[fieldIndex]*reference, 10),
+			sharedFieldReferences: make(map[fieldIndex]*reference, 12),
 			stateFieldLeaves:      make(map[fieldIndex]*FieldTrie, fieldCount),
 
 			// Copy on write validator index map.
@@ -184,9 +131,10 @@
 		dst = &BeaconState{
 			state: &pbp2p.BeaconState{
 				// Primitive types, safe to copy.
-				GenesisTime:      b.state.GenesisTime,
-				Slot:             b.state.Slot,
-				Eth1DepositIndex: b.state.Eth1DepositIndex,
+				GenesisTime:            b.state.GenesisTime,
+				Slot:                   b.state.Slot,
+				Eth1DepositIndex:       b.state.Eth1DepositIndex,
+				CurrentEpochStartShard: b.state.CurrentEpochStartShard,
 
 				// Large arrays, infrequently changed, constant size.
 				RandaoMixes:               b.state.RandaoMixes,
@@ -196,11 +144,13 @@
 				CurrentEpochAttestations:  b.state.CurrentEpochAttestations,
 				Slashings:                 b.state.Slashings,
 				Eth1DataVotes:             b.state.Eth1DataVotes,
+				ShardStates:               b.state.ShardStates,
 
 				// Large arrays, increases over time.
 				Validators:      b.state.Validators,
 				Balances:        b.state.Balances,
 				HistoricalRoots: b.state.HistoricalRoots,
+				OnlineCountdown: b.state.OnlineCountdown,
 
 				// Everything else, too small to be concerned about, constant size.
 				Fork:                        b.Fork(),
@@ -211,11 +161,13 @@
 				CurrentJustifiedCheckpoint:  b.CurrentJustifiedCheckpoint(),
 				FinalizedCheckpoint:         b.FinalizedCheckpoint(),
 				GenesisValidatorsRoot:       b.GenesisValidatorRoot(),
+				CurrentLightCommittee:       b.CurrentLightCommittee(),
+				NextLightCommittee:          b.NextLightCommittee(),
 			},
 			dirtyFields:           make(map[fieldIndex]interface{}, fieldCount),
 			dirtyIndices:          make(map[fieldIndex][]uint64, fieldCount),
 			rebuildTrie:           make(map[fieldIndex]bool, fieldCount),
-			sharedFieldReferences: make(map[fieldIndex]*reference, 10),
+			sharedFieldReferences: make(map[fieldIndex]*reference, 12),
 			stateFieldLeaves:      make(map[fieldIndex]*FieldTrie, fieldCount),
 
 			// Copy on write validator index map.
@@ -291,11 +243,7 @@
 		}
 		layers := merkleize(fieldRoots)
 		b.merkleLayers = layers
-<<<<<<< HEAD
-		b.dirtyFields = make(map[fieldIndex]interface{}, 26)
-=======
 		b.dirtyFields = make(map[fieldIndex]interface{}, fieldCount)
->>>>>>> 27577bc3
 	}
 
 	for field := range b.dirtyFields {

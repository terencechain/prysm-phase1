package state

import (
	"errors"
	"fmt"
	"time"

	ethpb "github.com/prysmaticlabs/ethereumapis/eth/v1alpha1"
	"github.com/prysmaticlabs/go-bitfield"
	pbp2p "github.com/prysmaticlabs/prysm/proto/beacon/p2p/v1"
	"github.com/prysmaticlabs/prysm/shared/bytesutil"
	"github.com/prysmaticlabs/prysm/shared/featureconfig"
	"github.com/prysmaticlabs/prysm/shared/params"
)

// EffectiveBalance returns the effective balance of the
// read only validator.
func (v *ReadOnlyValidator) EffectiveBalance() uint64 {
	if v == nil || v.validator == nil {
		return 0
	}
	return v.validator.EffectiveBalance
}

// ActivationEligibilityEpoch returns the activation eligibility epoch of the
// read only validator.
func (v *ReadOnlyValidator) ActivationEligibilityEpoch() uint64 {
	if v == nil || v.validator == nil {
		return 0
	}
	return v.validator.ActivationEligibilityEpoch
}

// ActivationEpoch returns the activation epoch of the
// read only validator.
func (v *ReadOnlyValidator) ActivationEpoch() uint64 {
	if v == nil || v.validator == nil {
		return 0
	}
	return v.validator.ActivationEpoch
}

// WithdrawableEpoch returns the withdrawable epoch of the
// read only validator.
func (v *ReadOnlyValidator) WithdrawableEpoch() uint64 {
	if v == nil || v.validator == nil {
		return 0
	}
	return v.validator.WithdrawableEpoch
}

// ExitEpoch returns the exit epoch of the
// read only validator.
func (v *ReadOnlyValidator) ExitEpoch() uint64 {
	if v == nil || v.validator == nil {
		return 0
	}
	return v.validator.ExitEpoch
}

// PublicKey returns the public key of the
// read only validator.
func (v *ReadOnlyValidator) PublicKey() [48]byte {
	if v == nil || v.validator == nil {
		return [48]byte{}
	}
	var pubkey [48]byte
	copy(pubkey[:], v.validator.PublicKey)
	return pubkey
}

// WithdrawalCredentials returns the withdrawal credentials of the
// read only validator.
func (v *ReadOnlyValidator) WithdrawalCredentials() []byte {
	creds := make([]byte, len(v.validator.WithdrawalCredentials))
	copy(creds[:], v.validator.WithdrawalCredentials)
	return creds
}

// Slashed returns the read only validator is slashed.
func (v *ReadOnlyValidator) Slashed() bool {
	if v == nil || v.validator == nil {
		return false
	}
	return v.validator.Slashed
}

// CopyValidator returns the copy of the read only validator.
func (v *ReadOnlyValidator) CopyValidator() *ethpb.Validator {
	if v == nil || v.validator == nil {
		return nil
	}
	return CopyValidator(v.validator)
}

// InnerStateUnsafe returns the pointer value of the underlying
// beacon state proto object, bypassing immutability. Use with care.
func (b *BeaconState) InnerStateUnsafe() *pbp2p.BeaconState {
	if b == nil {
		return nil
	}
	return b.state
}

// CloneInnerState the beacon state into a protobuf for usage.
func (b *BeaconState) CloneInnerState() *pbp2p.BeaconState {
	if b == nil || b.state == nil {
		return nil
	}

	if featureconfig.Get().NewBeaconStateLocks {
		b.lock.RLock()
		defer b.lock.RUnlock()
		return &pbp2p.BeaconState{
			GenesisTime:                 b.genesisTime(),
			GenesisValidatorsRoot:       b.genesisValidatorRoot(),
			Slot:                        b.slot(),
			Fork:                        b.fork(),
			LatestBlockHeader:           b.latestBlockHeader(),
			BlockRoots:                  b.blockRoots(),
			StateRoots:                  b.stateRoots(),
			HistoricalRoots:             b.historicalRoots(),
			Eth1Data:                    b.eth1Data(),
			Eth1DataVotes:               b.eth1DataVotes(),
			Eth1DepositIndex:            b.eth1DepositIndex(),
			Validators:                  b.validators(),
			Balances:                    b.balances(),
			RandaoMixes:                 b.randaoMixes(),
			Slashings:                   b.slashings(),
			PreviousEpochAttestations:   b.previousEpochAttestations(),
			CurrentEpochAttestations:    b.currentEpochAttestations(),
			JustificationBits:           b.justificationBits(),
			PreviousJustifiedCheckpoint: b.previousJustifiedCheckpoint(),
			CurrentJustifiedCheckpoint:  b.currentJustifiedCheckpoint(),
			FinalizedCheckpoint:         b.finalizedCheckpoint(),
		}
	}
	return &pbp2p.BeaconState{
		GenesisTime:                 b.GenesisTime(),
		GenesisValidatorsRoot:       b.GenesisValidatorRoot(),
		Slot:                        b.Slot(),
		Fork:                        b.Fork(),
		LatestBlockHeader:           b.LatestBlockHeader(),
		BlockRoots:                  b.BlockRoots(),
		StateRoots:                  b.StateRoots(),
		HistoricalRoots:             b.HistoricalRoots(),
		Eth1Data:                    b.Eth1Data(),
		Eth1DataVotes:               b.Eth1DataVotes(),
		Eth1DepositIndex:            b.Eth1DepositIndex(),
		Validators:                  b.Validators(),
		Balances:                    b.Balances(),
		RandaoMixes:                 b.RandaoMixes(),
		Slashings:                   b.Slashings(),
		PreviousEpochAttestations:   b.PreviousEpochAttestations(),
		CurrentEpochAttestations:    b.CurrentEpochAttestations(),
		JustificationBits:           b.JustificationBits(),
		PreviousJustifiedCheckpoint: b.PreviousJustifiedCheckpoint(),
		CurrentJustifiedCheckpoint:  b.CurrentJustifiedCheckpoint(),
		FinalizedCheckpoint:         b.FinalizedCheckpoint(),
		CurrentEpochStartShard:      b.CurrentEpochStartShard(),
		ShardStates:                 b.ShardStates(),
		OnlineCountdown:             b.OnlineCountdowns(),
		CurrentLightCommittee:       b.CurrentLightCommittee(),
		NextLightCommittee:          b.NextLightCommittee(),
	}
}

// HasInnerState detects if the internal reference to the state data structure
// is populated correctly. Returns false if nil.
func (b *BeaconState) HasInnerState() bool {
	return b != nil && b.state != nil
}

// GenesisTime of the beacon state as a uint64.
func (b *BeaconState) GenesisTime() uint64 {
	if !b.HasInnerState() {
		return 0
	}

	b.lock.RLock()
	defer b.lock.RUnlock()

	return b.genesisTime()
}

// genesisTime of the beacon state as a uint64.
// This assumes that a lock is already held on BeaconState.
func (b *BeaconState) genesisTime() uint64 {
	if !b.HasInnerState() {
		return 0
	}

	return b.state.GenesisTime
}

// GenesisValidatorRoot of the beacon state.
func (b *BeaconState) GenesisValidatorRoot() []byte {
	if !b.HasInnerState() {
		return nil
	}
	if b.state.GenesisValidatorsRoot == nil {
		return params.BeaconConfig().ZeroHash[:]
	}

	b.lock.RLock()
	defer b.lock.RUnlock()

	return b.genesisValidatorRoot()
}

// genesisValidatorRoot of the beacon state.
// This assumes that a lock is already held on BeaconState.
func (b *BeaconState) genesisValidatorRoot() []byte {
	if !b.HasInnerState() {
		return nil
	}
	if b.state.GenesisValidatorsRoot == nil {
		return params.BeaconConfig().ZeroHash[:]
	}

	root := make([]byte, 32)
	copy(root, b.state.GenesisValidatorsRoot)
	return root
}

// GenesisUnixTime returns the genesis time as time.Time.
func (b *BeaconState) GenesisUnixTime() time.Time {
	if !b.HasInnerState() {
		return time.Unix(0, 0)
	}

	b.lock.RLock()
	defer b.lock.RUnlock()

	return b.genesisUnixTime()
}

// genesisUnixTime returns the genesis time as time.Time.
// This assumes that a lock is already held on BeaconState.
func (b *BeaconState) genesisUnixTime() time.Time {
	if !b.HasInnerState() {
		return time.Unix(0, 0)
	}

	return time.Unix(int64(b.state.GenesisTime), 0)
}

// Slot of the current beacon chain state.
func (b *BeaconState) Slot() uint64 {
	if !b.HasInnerState() {
		return 0
	}

	b.lock.RLock()
	defer b.lock.RUnlock()

	return b.slot()
}

// slot of the current beacon chain state.
// This assumes that a lock is already held on BeaconState.
func (b *BeaconState) slot() uint64 {
	if !b.HasInnerState() {
		return 0
	}

	return b.state.Slot
}

// Fork version of the beacon chain.
func (b *BeaconState) Fork() *pbp2p.Fork {
	if !b.HasInnerState() {
		return nil
	}
	if b.state.Fork == nil {
		return nil
	}

	b.lock.RLock()
	defer b.lock.RUnlock()

	return b.fork()
}

// fork version of the beacon chain.
// This assumes that a lock is already held on BeaconState.
func (b *BeaconState) fork() *pbp2p.Fork {
	if !b.HasInnerState() {
		return nil
	}
	if b.state.Fork == nil {
		return nil
	}

	prevVersion := make([]byte, len(b.state.Fork.PreviousVersion))
	copy(prevVersion, b.state.Fork.PreviousVersion)
	currVersion := make([]byte, len(b.state.Fork.CurrentVersion))
	copy(currVersion, b.state.Fork.CurrentVersion)
	return &pbp2p.Fork{
		PreviousVersion: prevVersion,
		CurrentVersion:  currVersion,
		Epoch:           b.state.Fork.Epoch,
	}
}

// LatestBlockHeader stored within the beacon state.
func (b *BeaconState) LatestBlockHeader() *ethpb.BeaconBlockHeader {
	if !b.HasInnerState() {
		return nil
	}
	if b.state.LatestBlockHeader == nil {
		return nil
	}

	b.lock.RLock()
	defer b.lock.RUnlock()

	return b.latestBlockHeader()
}

// latestBlockHeader stored within the beacon state.
// This assumes that a lock is already held on BeaconState.
func (b *BeaconState) latestBlockHeader() *ethpb.BeaconBlockHeader {
	if !b.HasInnerState() {
		return nil
	}
	if b.state.LatestBlockHeader == nil {
		return nil
	}

	hdr := &ethpb.BeaconBlockHeader{
		Slot:          b.state.LatestBlockHeader.Slot,
		ProposerIndex: b.state.LatestBlockHeader.ProposerIndex,
	}

	parentRoot := make([]byte, len(b.state.LatestBlockHeader.ParentRoot))
	bodyRoot := make([]byte, len(b.state.LatestBlockHeader.BodyRoot))
	stateRoot := make([]byte, len(b.state.LatestBlockHeader.StateRoot))

	copy(parentRoot, b.state.LatestBlockHeader.ParentRoot)
	copy(bodyRoot, b.state.LatestBlockHeader.BodyRoot)
	copy(stateRoot, b.state.LatestBlockHeader.StateRoot)
	hdr.ParentRoot = parentRoot
	hdr.BodyRoot = bodyRoot
	hdr.StateRoot = stateRoot
	return hdr
}

// ParentRoot is a convenience method to access state.LatestBlockRoot.ParentRoot.
func (b *BeaconState) ParentRoot() [32]byte {
	if !b.HasInnerState() {
		return [32]byte{}
	}

	b.lock.RLock()
	defer b.lock.RUnlock()

	return b.parentRoot()
}

// parentRoot is a convenience method to access state.LatestBlockRoot.ParentRoot.
// This assumes that a lock is already held on BeaconState.
func (b *BeaconState) parentRoot() [32]byte {
	if !b.HasInnerState() {
		return [32]byte{}
	}

	parentRoot := [32]byte{}
	copy(parentRoot[:], b.state.LatestBlockHeader.ParentRoot)
	return parentRoot
}

// BlockRoots kept track of in the beacon state.
func (b *BeaconState) BlockRoots() [][]byte {
	if !b.HasInnerState() {
		return nil
	}
	if b.state.BlockRoots == nil {
		return nil
	}

	b.lock.RLock()
	defer b.lock.RUnlock()

	return b.blockRoots()
}

// blockRoots kept track of in the beacon state.
// This assumes that a lock is already held on BeaconState.
func (b *BeaconState) blockRoots() [][]byte {
	if !b.HasInnerState() {
		return nil
	}
	return b.safeCopy2DByteSlice(b.state.BlockRoots)
}

// BlockRootAtIndex retrieves a specific block root based on an
// input index value.
func (b *BeaconState) BlockRootAtIndex(idx uint64) ([]byte, error) {
	if !b.HasInnerState() {
		return nil, ErrNilInnerState
	}
	if b.state.BlockRoots == nil {
		return nil, nil
	}

	b.lock.RLock()
	defer b.lock.RUnlock()

	return b.blockRootAtIndex(idx)
}

// blockRootAtIndex retrieves a specific block root based on an
// input index value.
// This assumes that a lock is already held on BeaconState.
func (b *BeaconState) blockRootAtIndex(idx uint64) ([]byte, error) {
	if !b.HasInnerState() {
		return nil, ErrNilInnerState
	}
	return b.safeCopyBytesAtIndex(b.state.BlockRoots, idx)
}

// StateRoots kept track of in the beacon state.
func (b *BeaconState) StateRoots() [][]byte {
	if !b.HasInnerState() {
		return nil
	}
	if b.state.StateRoots == nil {
		return nil
	}

	b.lock.RLock()
	defer b.lock.RUnlock()

	return b.stateRoots()
}

// StateRoots kept track of in the beacon state.
// This assumes that a lock is already held on BeaconState.
func (b *BeaconState) stateRoots() [][]byte {
	if !b.HasInnerState() {
		return nil
	}
	return b.safeCopy2DByteSlice(b.state.StateRoots)
}

// HistoricalRoots based on epochs stored in the beacon state.
func (b *BeaconState) HistoricalRoots() [][]byte {
	if !b.HasInnerState() {
		return nil
	}
	if b.state.HistoricalRoots == nil {
		return nil
	}

	b.lock.RLock()
	defer b.lock.RUnlock()

	return b.historicalRoots()
}

// historicalRoots based on epochs stored in the beacon state.
// This assumes that a lock is already held on BeaconState.
func (b *BeaconState) historicalRoots() [][]byte {
	if !b.HasInnerState() {
		return nil
	}
	return b.safeCopy2DByteSlice(b.state.HistoricalRoots)
}

// Eth1Data corresponding to the proof-of-work chain information stored in the beacon state.
func (b *BeaconState) Eth1Data() *ethpb.Eth1Data {
	if !b.HasInnerState() {
		return nil
	}
	if b.state.Eth1Data == nil {
		return nil
	}

	b.lock.RLock()
	defer b.lock.RUnlock()

	return b.eth1Data()
}

// eth1Data corresponding to the proof-of-work chain information stored in the beacon state.
// This assumes that a lock is already held on BeaconState.
func (b *BeaconState) eth1Data() *ethpb.Eth1Data {
	if !b.HasInnerState() {
		return nil
	}
	if b.state.Eth1Data == nil {
		return nil
	}

	return CopyETH1Data(b.state.Eth1Data)
}

// Eth1DataVotes corresponds to votes from eth2 on the canonical proof-of-work chain
// data retrieved from eth1.
func (b *BeaconState) Eth1DataVotes() []*ethpb.Eth1Data {
	if !b.HasInnerState() {
		return nil
	}
	if b.state.Eth1DataVotes == nil {
		return nil
	}

	b.lock.RLock()
	defer b.lock.RUnlock()

	return b.eth1DataVotes()
}

// eth1DataVotes corresponds to votes from eth2 on the canonical proof-of-work chain
// data retrieved from eth1.
// This assumes that a lock is already held on BeaconState.
func (b *BeaconState) eth1DataVotes() []*ethpb.Eth1Data {
	if !b.HasInnerState() {
		return nil
	}
	if b.state.Eth1DataVotes == nil {
		return nil
	}

	res := make([]*ethpb.Eth1Data, len(b.state.Eth1DataVotes))
	for i := 0; i < len(res); i++ {
		res[i] = CopyETH1Data(b.state.Eth1DataVotes[i])
	}
	return res
}

// Eth1DepositIndex corresponds to the index of the deposit made to the
// validator deposit contract at the time of this state's eth1 data.
func (b *BeaconState) Eth1DepositIndex() uint64 {
	if !b.HasInnerState() {
		return 0
	}

	b.lock.RLock()
	defer b.lock.RUnlock()

	return b.eth1DepositIndex()
}

// eth1DepositIndex corresponds to the index of the deposit made to the
// validator deposit contract at the time of this state's eth1 data.
// This assumes that a lock is already held on BeaconState.
func (b *BeaconState) eth1DepositIndex() uint64 {
	if !b.HasInnerState() {
		return 0
	}

	return b.state.Eth1DepositIndex
}

// Validators participating in consensus on the beacon chain.
func (b *BeaconState) Validators() []*ethpb.Validator {
	if !b.HasInnerState() {
		return nil
	}
	if b.state.Validators == nil {
		return nil
	}

	b.lock.RLock()
	defer b.lock.RUnlock()

	return b.validators()
}

// validators participating in consensus on the beacon chain.
// This assumes that a lock is already held on BeaconState.
func (b *BeaconState) validators() []*ethpb.Validator {
	if !b.HasInnerState() {
		return nil
	}
	if b.state.Validators == nil {
		return nil
	}

	res := make([]*ethpb.Validator, len(b.state.Validators))
	for i := 0; i < len(res); i++ {
		val := b.state.Validators[i]
		if val == nil {
			continue
		}
		res[i] = CopyValidator(val)
	}
	return res
}

// ValidatorsReadOnly returns validators participating in consensus on the beacon chain. This
// method doesn't clone the respective validators and returns read only references to the validators.
func (b *BeaconState) ValidatorsReadOnly() []*ReadOnlyValidator {
	if !b.HasInnerState() {
		return nil
	}
	if b.state.Validators == nil {
		return nil
	}

	b.lock.RLock()
	defer b.lock.RUnlock()

	res := make([]*ReadOnlyValidator, len(b.state.Validators))
	for i := 0; i < len(res); i++ {
		val := b.state.Validators[i]
		res[i] = &ReadOnlyValidator{validator: val}
	}
	return res
}

// ValidatorAtIndex is the validator at the provided index.
func (b *BeaconState) ValidatorAtIndex(idx uint64) (*ethpb.Validator, error) {
	if !b.HasInnerState() {
		return nil, ErrNilInnerState
	}
	if b.state.Validators == nil {
		return &ethpb.Validator{}, nil
	}
	if uint64(len(b.state.Validators)) <= idx {
		return nil, fmt.Errorf("index %d out of range", idx)
	}

	b.lock.RLock()
	defer b.lock.RUnlock()

	val := b.state.Validators[idx]
	return CopyValidator(val), nil
}

// ValidatorAtIndexReadOnly is the validator at the provided index. This method
// doesn't clone the validator.
func (b *BeaconState) ValidatorAtIndexReadOnly(idx uint64) (*ReadOnlyValidator, error) {
	if !b.HasInnerState() {
		return nil, ErrNilInnerState
	}
	if b.state.Validators == nil {
		return &ReadOnlyValidator{}, nil
	}
	if uint64(len(b.state.Validators)) <= idx {
		return nil, fmt.Errorf("index %d out of range", idx)
	}

	b.lock.RLock()
	defer b.lock.RUnlock()

	return &ReadOnlyValidator{b.state.Validators[idx]}, nil
}

// ValidatorIndexByPubkey returns a given validator by its 48-byte public key.
func (b *BeaconState) ValidatorIndexByPubkey(key [48]byte) (uint64, bool) {
	if b == nil || b.valIdxMap == nil {
		return 0, false
	}
	b.lock.RLock()
	defer b.lock.RUnlock()
	idx, ok := b.valIdxMap[key]
	return idx, ok
}

func (b *BeaconState) validatorIndexMap() map[[48]byte]uint64 {
	if b == nil || b.valIdxMap == nil {
		return map[[48]byte]uint64{}
	}
	b.lock.RLock()
	defer b.lock.RUnlock()

	m := make(map[[48]byte]uint64, len(b.valIdxMap))

	for k, v := range b.valIdxMap {
		m[k] = v
	}
	return m
}

// PubkeyAtIndex returns the pubkey at the given
// validator index.
func (b *BeaconState) PubkeyAtIndex(idx uint64) [48]byte {
	if !b.HasInnerState() {
		return [48]byte{}
	}
	if idx >= uint64(len(b.state.Validators)) {
		return [48]byte{}
	}
	b.lock.RLock()
	defer b.lock.RUnlock()

	return bytesutil.ToBytes48(b.state.Validators[idx].PublicKey)
}

// NumValidators returns the size of the validator registry.
func (b *BeaconState) NumValidators() int {
	if !b.HasInnerState() {
		return 0
	}
	b.lock.RLock()
	defer b.lock.RUnlock()

	return len(b.state.Validators)
}

// ReadFromEveryValidator reads values from every validator and applies it to the provided function.
// Warning: This method is potentially unsafe, as it exposes the actual validator registry.
func (b *BeaconState) ReadFromEveryValidator(f func(idx int, val *ReadOnlyValidator) error) error {
	if !b.HasInnerState() {
		return ErrNilInnerState
	}
	if b.state.Validators == nil {
		return errors.New("nil validators in state")
	}
	b.lock.RLock()
	validators := b.state.Validators
	b.lock.RUnlock()

	for i, v := range validators {
		err := f(i, &ReadOnlyValidator{validator: v})
		if err != nil {
			return err
		}
	}
	return nil
}

// Balances of validators participating in consensus on the beacon chain.
func (b *BeaconState) Balances() []uint64 {
	if !b.HasInnerState() {
		return nil
	}
	if b.state.Balances == nil {
		return nil
	}

	b.lock.RLock()
	defer b.lock.RUnlock()

	return b.balances()
}

// balances of validators participating in consensus on the beacon chain.
// This assumes that a lock is already held on BeaconState.
func (b *BeaconState) balances() []uint64 {
	if !b.HasInnerState() {
		return nil
	}
	if b.state.Balances == nil {
		return nil
	}

	res := make([]uint64, len(b.state.Balances))
	copy(res, b.state.Balances)
	return res
}

// BalanceAtIndex of validator with the provided index.
func (b *BeaconState) BalanceAtIndex(idx uint64) (uint64, error) {
	if !b.HasInnerState() {
		return 0, ErrNilInnerState
	}
	if b.state.Balances == nil {
		return 0, nil
	}

	b.lock.RLock()
	defer b.lock.RUnlock()

	if uint64(len(b.state.Balances)) <= idx {
		return 0, fmt.Errorf("index of %d does not exist", idx)
	}
	return b.state.Balances[idx], nil
}

// BalancesLength returns the length of the balances slice.
func (b *BeaconState) BalancesLength() int {
	if !b.HasInnerState() {
		return 0
	}
	if b.state.Balances == nil {
		return 0
	}

	b.lock.RLock()
	defer b.lock.RUnlock()

	return b.balancesLength()
}

// balancesLength returns the length of the balances slice.
// This assumes that a lock is already held on BeaconState.
func (b *BeaconState) balancesLength() int {
	if !b.HasInnerState() {
		return 0
	}
	if b.state.Balances == nil {
		return 0
	}

	return len(b.state.Balances)
}

// RandaoMixes of block proposers on the beacon chain.
func (b *BeaconState) RandaoMixes() [][]byte {
	if !b.HasInnerState() {
		return nil
	}
	if b.state.RandaoMixes == nil {
		return nil
	}

	b.lock.RLock()
	defer b.lock.RUnlock()

	return b.randaoMixes()
}

// randaoMixes of block proposers on the beacon chain.
// This assumes that a lock is already held on BeaconState.
func (b *BeaconState) randaoMixes() [][]byte {
	if !b.HasInnerState() {
		return nil
	}

	return b.safeCopy2DByteSlice(b.state.RandaoMixes)
}

// RandaoMixAtIndex retrieves a specific block root based on an
// input index value.
func (b *BeaconState) RandaoMixAtIndex(idx uint64) ([]byte, error) {
	if !b.HasInnerState() {
		return nil, ErrNilInnerState
	}
	if b.state.RandaoMixes == nil {
		return nil, nil
	}

	b.lock.RLock()
	defer b.lock.RUnlock()

	return b.randaoMixAtIndex(idx)
}

// randaoMixAtIndex retrieves a specific block root based on an
// input index value.
// This assumes that a lock is already held on BeaconState.
func (b *BeaconState) randaoMixAtIndex(idx uint64) ([]byte, error) {
	if !b.HasInnerState() {
		return nil, ErrNilInnerState
	}

	return b.safeCopyBytesAtIndex(b.state.RandaoMixes, idx)
}

// RandaoMixesLength returns the length of the randao mixes slice.
func (b *BeaconState) RandaoMixesLength() int {
	if !b.HasInnerState() {
		return 0
	}
	if b.state.RandaoMixes == nil {
		return 0
	}

	b.lock.RLock()
	defer b.lock.RUnlock()

	return b.randaoMixesLength()
}

// randaoMixesLength returns the length of the randao mixes slice.
// This assumes that a lock is already held on BeaconState.
func (b *BeaconState) randaoMixesLength() int {
	if !b.HasInnerState() {
		return 0
	}
	if b.state.RandaoMixes == nil {
		return 0
	}

	return len(b.state.RandaoMixes)
}

// Slashings of validators on the beacon chain.
func (b *BeaconState) Slashings() []uint64 {
	if !b.HasInnerState() {
		return nil
	}
	if b.state.Slashings == nil {
		return nil
	}

	b.lock.RLock()
	defer b.lock.RUnlock()

	return b.slashings()
}

// slashings of validators on the beacon chain.
// This assumes that a lock is already held on BeaconState.
func (b *BeaconState) slashings() []uint64 {
	if !b.HasInnerState() {
		return nil
	}
	if b.state.Slashings == nil {
		return nil
	}

	res := make([]uint64, len(b.state.Slashings))
	copy(res, b.state.Slashings)
	return res
}

// PreviousEpochAttestations corresponding to blocks on the beacon chain.
func (b *BeaconState) PreviousEpochAttestations() []*pbp2p.PendingAttestation {
	if !b.HasInnerState() {
		return nil
	}
	if b.state.PreviousEpochAttestations == nil {
		return nil
	}

	b.lock.RLock()
	defer b.lock.RUnlock()

	return b.previousEpochAttestations()
}

// previousEpochAttestations corresponding to blocks on the beacon chain.
// This assumes that a lock is already held on BeaconState.
func (b *BeaconState) previousEpochAttestations() []*pbp2p.PendingAttestation {
	if !b.HasInnerState() {
		return nil
	}

	return b.safeCopyPendingAttestationSlice(b.state.PreviousEpochAttestations)
}

// CurrentEpochAttestations corresponding to blocks on the beacon chain.
func (b *BeaconState) CurrentEpochAttestations() []*pbp2p.PendingAttestation {
	if !b.HasInnerState() {
		return nil
	}
	if b.state.CurrentEpochAttestations == nil {
		return nil
	}

	b.lock.RLock()
	defer b.lock.RUnlock()

	return b.currentEpochAttestations()
}

// currentEpochAttestations corresponding to blocks on the beacon chain.
// This assumes that a lock is already held on BeaconState.
func (b *BeaconState) currentEpochAttestations() []*pbp2p.PendingAttestation {
	if !b.HasInnerState() {
		return nil
	}

	return b.safeCopyPendingAttestationSlice(b.state.CurrentEpochAttestations)
}

// JustificationBits marking which epochs have been justified in the beacon chain.
func (b *BeaconState) JustificationBits() bitfield.Bitvector4 {
	if !b.HasInnerState() {
		return nil
	}
	if b.state.JustificationBits == nil {
		return nil
	}

	b.lock.RLock()
	defer b.lock.RUnlock()

	return b.justificationBits()
}

// justificationBits marking which epochs have been justified in the beacon chain.
// This assumes that a lock is already held on BeaconState.
func (b *BeaconState) justificationBits() bitfield.Bitvector4 {
	if !b.HasInnerState() {
		return nil
	}
	if b.state.JustificationBits == nil {
		return nil
	}

	res := make([]byte, len(b.state.JustificationBits.Bytes()))
	copy(res, b.state.JustificationBits.Bytes())
	return res
}

// PreviousJustifiedCheckpoint denoting an epoch and block root.
func (b *BeaconState) PreviousJustifiedCheckpoint() *ethpb.Checkpoint {
	if !b.HasInnerState() {
		return nil
	}
	if b.state.PreviousJustifiedCheckpoint == nil {
		return nil
	}

	b.lock.RLock()
	defer b.lock.RUnlock()

	return b.previousJustifiedCheckpoint()
}

// previousJustifiedCheckpoint denoting an epoch and block root.
// This assumes that a lock is already held on BeaconState.
func (b *BeaconState) previousJustifiedCheckpoint() *ethpb.Checkpoint {
	if !b.HasInnerState() {
		return nil
	}

	return b.safeCopyCheckpoint(b.state.PreviousJustifiedCheckpoint)
}

// CurrentJustifiedCheckpoint denoting an epoch and block root.
func (b *BeaconState) CurrentJustifiedCheckpoint() *ethpb.Checkpoint {
	if !b.HasInnerState() {
		return nil
	}
	if b.state.CurrentJustifiedCheckpoint == nil {
		return nil
	}

	b.lock.RLock()
	defer b.lock.RUnlock()

	return b.currentJustifiedCheckpoint()
}

// currentJustifiedCheckpoint denoting an epoch and block root.
// This assumes that a lock is already held on BeaconState.
func (b *BeaconState) currentJustifiedCheckpoint() *ethpb.Checkpoint {
	if !b.HasInnerState() {
		return nil
	}

	return b.safeCopyCheckpoint(b.state.CurrentJustifiedCheckpoint)
}

// FinalizedCheckpoint denoting an epoch and block root.
func (b *BeaconState) FinalizedCheckpoint() *ethpb.Checkpoint {
	if !b.HasInnerState() {
		return nil
	}
	if b.state.FinalizedCheckpoint == nil {
		return nil
	}

	b.lock.RLock()
	defer b.lock.RUnlock()

	return b.finalizedCheckpoint()
}

// finalizedCheckpoint denoting an epoch and block root.
// This assumes that a lock is already held on BeaconState.
func (b *BeaconState) finalizedCheckpoint() *ethpb.Checkpoint {
	if !b.HasInnerState() {
		return nil
	}

	return b.safeCopyCheckpoint(b.state.FinalizedCheckpoint)
}

// FinalizedCheckpointEpoch returns the epoch value of the finalized checkpoint.
func (b *BeaconState) FinalizedCheckpointEpoch() uint64 {
	if !b.HasInnerState() {
		return 0
	}
	if b.state.FinalizedCheckpoint == nil {
		return 0
	}
	b.lock.RLock()
	defer b.lock.RUnlock()

	return b.state.FinalizedCheckpoint.Epoch
}

<<<<<<< HEAD
// ShardStates corresponding to shard states on the beacon chain.
func (b *BeaconState) ShardStates() []*ethpb.ShardState {
	if !b.HasInnerState() {
		return nil
	}
	if b.state.ShardStates == nil {
		return nil
	}

	b.lock.RLock()
	defer b.lock.RUnlock()

	res := make([]*ethpb.ShardState, len(b.state.ShardStates))
	for i := 0; i < len(res); i++ {
		res[i] = CopyShardState(b.state.ShardStates[i])
	}
	return res
}

// ShardStateAtIndex corresponding to shard state of an input index on the beacon chain.
func (b *BeaconState) ShardStateAtIndex(index uint64) *ethpb.ShardState {
	if !b.HasInnerState() {
		return nil
	}
	if b.state.ShardStates == nil {
		return nil
	}

	b.lock.RLock()
	defer b.lock.RUnlock()

	return CopyShardState(b.state.ShardStates[index])
}

// ShardStateLength corresponding to the number of shard states on the beacon chain.
func (b *BeaconState) ShardStateLength() uint64 {
	if !b.HasInnerState() {
		return 0
	}
	if b.state.ShardStates == nil {
		return 0
	}

	b.lock.RLock()
	defer b.lock.RUnlock()

	return uint64(len(b.state.ShardStates))
}

// OnlineCountdowns of validators participating in consensus on the beacon chain.
func (b *BeaconState) OnlineCountdowns() []uint64 {
	if !b.HasInnerState() {
		return nil
	}
	if b.state.OnlineCountdown == nil {
		return nil
	}
	b.lock.RLock()
	defer b.lock.RUnlock()

	res := make([]uint64, len(b.state.OnlineCountdown))
	copy(res, b.state.OnlineCountdown)
	return res
}

// OnlineCountdownAtIndex of validator with the provided index.
func (b *BeaconState) OnlineCountdownAtIndex(idx uint64) (uint64, error) {
	if !b.HasInnerState() {
		return 0, ErrNilInnerState
	}
	if b.state.OnlineCountdown == nil {
		return 0, nil
	}

	b.lock.RLock()
	defer b.lock.RUnlock()

	if len(b.state.OnlineCountdown) <= int(idx) {
		return 0, fmt.Errorf("index of %d does not exist", idx)
	}
	return b.state.OnlineCountdown[idx], nil
}

// CurrentEpochStartShard of the current beacon chain state.
func (b *BeaconState) CurrentEpochStartShard() uint64 {
	if !b.HasInnerState() {
		return 0
	}
	b.lock.RLock()
	defer b.lock.RUnlock()

	return b.state.CurrentEpochStartShard
}

// CurrentLightCommittee of the current light committee in beacon chain state.
func (b *BeaconState) CurrentLightCommittee() *ethpb.CompactCommittee {
	if !b.HasInnerState() {
		return nil
	}

	b.lock.RLock()
	defer b.lock.RUnlock()

	if b.state.CurrentLightCommittee == nil {
		return nil
	}

	return CopyLightCommittee(b.state.CurrentLightCommittee)
}

// NextLightCommittee of the next light committee in beacon chain state.
func (b *BeaconState) NextLightCommittee() *ethpb.CompactCommittee {
	if !b.HasInnerState() {
		return nil
	}

	b.lock.RLock()
	defer b.lock.RUnlock()

	if b.state.NextLightCommittee == nil {
		return nil
	}

	return CopyLightCommittee(b.state.NextLightCommittee)
=======
// finalizedCheckpointEpoch returns the epoch value of the finalized checkpoint.
// This assumes that a lock is already held on BeaconState.
func (b *BeaconState) finalizedCheckpointEpoch() uint64 {
	if !b.HasInnerState() {
		return 0
	}
	if b.state.FinalizedCheckpoint == nil {
		return 0
	}

	return b.state.FinalizedCheckpoint.Epoch
}

func (b *BeaconState) safeCopy2DByteSlice(input [][]byte) [][]byte {
	if input == nil {
		return nil
	}

	dst := make([][]byte, len(input))
	for i, r := range input {
		tmp := make([]byte, len(r))
		copy(tmp, r)
		dst[i] = tmp
	}
	return dst
}

func (b *BeaconState) safeCopyBytesAtIndex(input [][]byte, idx uint64) ([]byte, error) {
	if input == nil {
		return nil, nil
	}

	if uint64(len(input)) <= idx {
		return nil, fmt.Errorf("index %d out of range", idx)
	}
	root := make([]byte, 32)
	copy(root, input[idx])
	return root, nil
}

func (b *BeaconState) safeCopyPendingAttestationSlice(input []*pbp2p.PendingAttestation) []*pbp2p.PendingAttestation {
	if input == nil {
		return nil
	}

	res := make([]*pbp2p.PendingAttestation, len(input))
	for i := 0; i < len(res); i++ {
		res[i] = CopyPendingAttestation(input[i])
	}
	return res
}

func (b *BeaconState) safeCopyCheckpoint(input *ethpb.Checkpoint) *ethpb.Checkpoint {
	if input == nil {
		return nil
	}

	return CopyCheckpoint(input)
>>>>>>> 27577bc3
}<|MERGE_RESOLUTION|>--- conflicted
+++ resolved
@@ -1078,7 +1078,6 @@
 	return b.state.FinalizedCheckpoint.Epoch
 }
 
-<<<<<<< HEAD
 // ShardStates corresponding to shard states on the beacon chain.
 func (b *BeaconState) ShardStates() []*ethpb.ShardState {
 	if !b.HasInnerState() {
@@ -1203,7 +1202,8 @@
 	}
 
 	return CopyLightCommittee(b.state.NextLightCommittee)
-=======
+}
+
 // finalizedCheckpointEpoch returns the epoch value of the finalized checkpoint.
 // This assumes that a lock is already held on BeaconState.
 func (b *BeaconState) finalizedCheckpointEpoch() uint64 {
@@ -1262,5 +1262,4 @@
 	}
 
 	return CopyCheckpoint(input)
->>>>>>> 27577bc3
 }
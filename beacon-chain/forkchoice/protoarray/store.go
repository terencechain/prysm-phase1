package protoarray

import (
	"context"

	"github.com/pkg/errors"
	"github.com/prysmaticlabs/prysm/shared/params"
	"go.opencensus.io/trace"
)

// This defines the minimal number of block nodes that can be in the tree
// before getting pruned upon new finalization.
const defaultPruneThreshold = 256

// This tracks the last reported head root. Used for metrics.
var lastHeadRoot [32]byte

// New initializes a new fork choice store.
func New(justifiedEpoch uint64, finalizedEpoch uint64, finalizedRoot [32]byte) *ForkChoice {
	s := &Store{
<<<<<<< HEAD
		JustifiedEpoch:   justifiedEpoch,
		FinalizedEpoch:   finalizedEpoch,
		finalizedRoot:    finalizedRoot,
		Nodes:            make([]*Node, 0),
		NodeIndices:      make(map[[32]byte]uint64),
		PruneThreshold:   defaultPruneThreshold,
		shardNodes:       make([][]*ShardNode, params.ShardConfig().MaxShard),
		shardNodeIndices: make([]map[[32]byte]uint64, params.ShardConfig().MaxShard),
=======
		justifiedEpoch: justifiedEpoch,
		finalizedEpoch: finalizedEpoch,
		finalizedRoot:  finalizedRoot,
		nodes:          make([]*Node, 0),
		nodesIndices:   make(map[[32]byte]uint64),
		pruneThreshold: defaultPruneThreshold,
>>>>>>> e69ed7c7
	}

	b := make([]uint64, 0)
	v := make([]Vote, 0)

	return &ForkChoice{store: s, balances: b, votes: v}
}

// Head returns the head root from fork choice store.
// It firsts computes validator's balance changes then recalculates block tree from leaves to root.
func (f *ForkChoice) Head(ctx context.Context, justifiedEpoch uint64, justifiedRoot [32]byte, justifiedStateBalances []uint64, finalizedEpoch uint64) ([32]byte, error) {
	ctx, span := trace.StartSpan(ctx, "protoArrayForkChoice.Head")
	defer span.End()
	calledHeadCount.Inc()

	newBalances := justifiedStateBalances

	// Using the read lock is ok here, rest of the operations below is read only.
	// The only time it writes to node indices is inserting and pruning blocks from the store.
	f.store.nodeIndicesLock.RLock()
	defer f.store.nodeIndicesLock.RUnlock()
	deltas, newVotes, err := computeDeltas(ctx, f.store.nodesIndices, f.votes, f.balances, newBalances)
	if err != nil {
		return [32]byte{}, errors.Wrap(err, "Could not compute deltas")
	}
	f.votes = newVotes

	if err := f.store.applyWeightChanges(ctx, justifiedEpoch, finalizedEpoch, deltas); err != nil {
		return [32]byte{}, errors.Wrap(err, "Could not apply score changes")
	}
	f.balances = newBalances

	return f.store.head(ctx, justifiedRoot)
}

// ShardHead returns the shard head root of a given shard from fork choice store.
func (f *ForkChoice) ShardHead(ctx context.Context, lastCrosslinkRoot [32]byte, newBalances []uint64, shard uint64) ([32]byte, error) {
	ctx, span := trace.StartSpan(ctx, "protoArrayForkChoice.ShardHead")
	defer span.End()
	calledHeadCount.Inc()

	// Using the read lock is ok here, rest of the operations below is read only.
	// The only time it writes to node indices is inserting and pruning blocks from the store.
	// TODO(0): Each shard should have its own lock. Not a shared lock.
	f.store.shardNodeIndicesLock.RLock()
	defer f.store.shardNodeIndicesLock.RUnlock()
	deltas, newVotes, err := computeShardDeltas(ctx, f.store.shardNodeIndices[shard], f.shardVotes[shard], f.balances, newBalances, shard)
	if err != nil {
		return [32]byte{}, errors.Wrap(err, "Could not compute shard deltas")
	}
	f.votes = newVotes

	if err := f.store.applyShardWeightChanges(ctx, deltas, shard); err != nil {
		return [32]byte{}, errors.Wrap(err, "Could not apply shard score changes")
	}

	return f.store.shardHead(ctx, lastCrosslinkRoot, shard)
}

// ProcessAttestation processes attestation for vote accounting, it iterates around validator indices
// and update their votes accordingly.
func (f *ForkChoice) ProcessAttestation(
	ctx context.Context,
	validatorIndices []uint64,
	blockRoot [32]byte,
	targetEpoch uint64,
	shardBlockRoot [32]byte,
	shard uint64) {
	ctx, span := trace.StartSpan(ctx, "protoArrayForkChoice.ProcessAttestation")
	defer span.End()

	for _, index := range validatorIndices {
		// Validator indices will grow the vote cache.
		for index >= uint64(len(f.votes)) {
			f.votes = append(f.votes, Vote{currentBeaconRoot: params.BeaconConfig().ZeroHash, nextBeaconRoot: params.BeaconConfig().ZeroHash})
		}

		// Newly allocated vote if the root fields are untouched.
		newVote := f.votes[index].nextBeaconRoot == params.BeaconConfig().ZeroHash &&
			f.votes[index].currentBeaconRoot == params.BeaconConfig().ZeroHash

		// Vote gets updated if it's newly allocated or high target epoch.
		if newVote || targetEpoch > f.votes[index].nextEpoch {
			f.votes[index].nextEpoch = targetEpoch
			f.votes[index].nextBeaconRoot = blockRoot
			f.votes[index].shard = shard
			f.votes[index].nextShardRoot = shardBlockRoot
		}
	}

	processedAttestationCount.Inc()
}

// ProcessBlock processes a new block by inserting it to the fork choice store.
func (f *ForkChoice) ProcessBlock(ctx context.Context, slot uint64, blockRoot [32]byte, parentRoot [32]byte, graffiti [32]byte, justifiedEpoch uint64, finalizedEpoch uint64) error {
	ctx, span := trace.StartSpan(ctx, "protoArrayForkChoice.ProcessBlock")
	defer span.End()

	return f.store.insert(ctx, slot, blockRoot, parentRoot, graffiti, justifiedEpoch, finalizedEpoch)
}

// ProcessShardBlock processes a new shard block by inserting it to the fork choice store.
func (f *ForkChoice) ProcessShardBlock(ctx context.Context, slot uint64, blockRoot [32]byte, parentRoot [32]byte, shard uint64) error {
	ctx, span := trace.StartSpan(ctx, "protoArrayForkChoice.ProcessShardBlock")
	defer span.End()

	return f.store.insertShardNode(ctx, slot, blockRoot, parentRoot, shard)
}

// Prune prunes the fork choice store with the new finalized root. The store is only pruned if the input
// root is different than the current store finalized root, and the number of the store has met prune threshold.
func (f *ForkChoice) Prune(ctx context.Context, finalizedRoot [32]byte) error {
	return f.store.prune(ctx, finalizedRoot)
}

// Nodes returns the copied list of block nodes in the fork choice store.
func (f *ForkChoice) Nodes() []*Node {
	f.store.nodeIndicesLock.RLock()
	defer f.store.nodeIndicesLock.RUnlock()

	cpy := make([]*Node, len(f.store.nodes))
	copy(cpy, f.store.nodes)
	return cpy
}

// Store returns the fork choice store object which contains all the information regarding proto array fork choice.
func (f *ForkChoice) Store() *Store {
	f.store.nodeIndicesLock.Lock()
	defer f.store.nodeIndicesLock.Unlock()
	return f.store
}

// Node returns the copied node in the fork choice store.
func (f *ForkChoice) Node(root [32]byte) *Node {
	f.store.nodeIndicesLock.RLock()
	defer f.store.nodeIndicesLock.RUnlock()

	index, ok := f.store.nodesIndices[root]
	if !ok {
		return nil
	}

	return copyNode(f.store.nodes[index])
}

// HasNode returns true if the node exists in fork choice store,
// false else wise.
func (f *ForkChoice) HasNode(root [32]byte) bool {
	f.store.nodeIndicesLock.RLock()
	defer f.store.nodeIndicesLock.RUnlock()

	_, ok := f.store.nodesIndices[root]
	return ok
}

// HasParent returns true if the node parent exists in fork choice store,
// false else wise.
func (f *ForkChoice) HasParent(root [32]byte) bool {
	f.store.nodeIndicesLock.RLock()
	defer f.store.nodeIndicesLock.RUnlock()

	i, ok := f.store.nodesIndices[root]
	if !ok || i >= uint64(len(f.store.nodes)) {
		return false
	}

	return f.store.nodes[i].parent != NonExistentNode
}

// AncestorRoot returns the ancestor root of input block root at a given slot.
func (f *ForkChoice) AncestorRoot(ctx context.Context, root [32]byte, slot uint64) ([]byte, error) {
	i, ok := f.store.nodesIndices[root]
	if !ok {
		return nil, errors.New("node does not exist")
	}
	if i >= uint64(len(f.store.nodes)) {
		return nil, errors.New("node index out of range")
	}

	for f.store.nodes[i].slot > slot {
		if ctx.Err() != nil {
			return nil, ctx.Err()
		}

		i = f.store.nodes[i].parent
	}
	if i >= uint64(len(f.store.nodes)) {
		return nil, errors.New("node index out of range")
	}

	return f.store.nodes[i].root[:], nil
}

// PruneThreshold of fork choice store.
func (s *Store) PruneThreshold() uint64 {
	return s.pruneThreshold
}

// JustifiedEpoch of fork choice store.
func (s *Store) JustifiedEpoch() uint64 {
	return s.justifiedEpoch
}

// FinalizedEpoch of fork choice store.
func (s *Store) FinalizedEpoch() uint64 {
	return s.finalizedEpoch
}

// Nodes of fork choice store.
func (s *Store) Nodes() []*Node {
	s.nodeIndicesLock.RLock()
	defer s.nodeIndicesLock.RUnlock()
	return s.nodes
}

// NodesIndices of fork choice store.
func (s *Store) NodesIndices() map[[32]byte]uint64 {
	s.nodeIndicesLock.RLock()
	defer s.nodeIndicesLock.RUnlock()
	return s.nodesIndices
}<|MERGE_RESOLUTION|>--- conflicted
+++ resolved
@@ -18,23 +18,14 @@
 // New initializes a new fork choice store.
 func New(justifiedEpoch uint64, finalizedEpoch uint64, finalizedRoot [32]byte) *ForkChoice {
 	s := &Store{
-<<<<<<< HEAD
-		JustifiedEpoch:   justifiedEpoch,
-		FinalizedEpoch:   finalizedEpoch,
+		justifiedEpoch:   justifiedEpoch,
+		finalizedEpoch:   finalizedEpoch,
 		finalizedRoot:    finalizedRoot,
-		Nodes:            make([]*Node, 0),
-		NodeIndices:      make(map[[32]byte]uint64),
-		PruneThreshold:   defaultPruneThreshold,
+		nodes:            make([]*Node, 0),
+		nodesIndices:     make(map[[32]byte]uint64),
+		pruneThreshold:   defaultPruneThreshold,
 		shardNodes:       make([][]*ShardNode, params.ShardConfig().MaxShard),
 		shardNodeIndices: make([]map[[32]byte]uint64, params.ShardConfig().MaxShard),
-=======
-		justifiedEpoch: justifiedEpoch,
-		finalizedEpoch: finalizedEpoch,
-		finalizedRoot:  finalizedRoot,
-		nodes:          make([]*Node, 0),
-		nodesIndices:   make(map[[32]byte]uint64),
-		pruneThreshold: defaultPruneThreshold,
->>>>>>> e69ed7c7
 	}
 
 	b := make([]uint64, 0)

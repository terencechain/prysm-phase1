--- conflicted
+++ resolved
@@ -12,26 +12,16 @@
 
 // Store defines the fork choice store which includes block nodes and the last view of checkpoint information.
 type Store struct {
-<<<<<<< HEAD
-	PruneThreshold       uint64              // do not prune tree unless threshold is reached.
-	JustifiedEpoch       uint64              // latest justified epoch in store.
-	FinalizedEpoch       uint64              // latest finalized epoch in store.
+	pruneThreshold       uint64              // do not prune tree unless threshold is reached.
+	justifiedEpoch       uint64              // latest justified epoch in store.
+	finalizedEpoch       uint64              // latest finalized epoch in store.
 	finalizedRoot        [32]byte            // latest finalized root in store.
-	Nodes                []*Node             // list of block nodes, each node is a representation of one block.
-	NodeIndices          map[[32]byte]uint64 // the root of block node and the Nodes index in the list.
+	nodes                []*Node             // list of block nodes, each node is a representation of one block.
+	nodesIndices         map[[32]byte]uint64 // the root of block node and the nodes index in the list.
 	nodeIndicesLock      sync.RWMutex
 	shardNodes           [][]*ShardNode        // list of shard block nodes, each node is a representation of one block.
 	shardNodeIndices     []map[[32]byte]uint64 // the root of shard block node and the Nodes index in the list.
 	shardNodeIndicesLock sync.RWMutex
-=======
-	pruneThreshold  uint64              // do not prune tree unless threshold is reached.
-	justifiedEpoch  uint64              // latest justified epoch in store.
-	finalizedEpoch  uint64              // latest finalized epoch in store.
-	finalizedRoot   [32]byte            // latest finalized root in store.
-	nodes           []*Node             // list of block nodes, each node is a representation of one block.
-	nodesIndices    map[[32]byte]uint64 // the root of block node and the nodes index in the list.
-	nodeIndicesLock sync.RWMutex
->>>>>>> e69ed7c7
 }
 
 // Node defines the individual block which includes its block parent, ancestor and how much weight accounted for it.

--- conflicted
+++ resolved
@@ -39,22 +39,16 @@
 		},
 		AttestingIndices: []uint64{0, 1},
 	}
-	domain := helpers.Domain(state.Fork(), 0, params.BeaconConfig().DomainBeaconAttester)
+	domain, err := helpers.Domain(state.Fork(), 0, params.BeaconConfig().DomainBeaconAttester)
+	if err != nil {
+		t.Fatal(err)
+	}
 	hashTreeRoot, err := helpers.ComputeSigningRoot(att1.Data, domain)
 	if err != nil {
 		t.Error(err)
 	}
-<<<<<<< HEAD
 	sig0 := privKeys[0].Sign(hashTreeRoot[:])
 	sig1 := privKeys[1].Sign(hashTreeRoot[:])
-=======
-	domain, err := helpers.Domain(state.Fork(), 0, params.BeaconConfig().DomainBeaconAttester)
-	if err != nil {
-		t.Fatal(err)
-	}
-	sig0 := privKeys[0].Sign(hashTreeRoot[:], domain)
-	sig1 := privKeys[1].Sign(hashTreeRoot[:], domain)
->>>>>>> 26582cbf
 	aggregateSig := bls.AggregateSignatures([]*bls.Signature{sig0, sig1})
 	att1.Signature = aggregateSig.Marshal()[:]
 

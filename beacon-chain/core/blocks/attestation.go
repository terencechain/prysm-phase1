--- conflicted
+++ resolved
@@ -328,7 +328,38 @@
 	return nil
 }
 
-<<<<<<< HEAD
+// VerifyAttSigUseCheckPt uses the checkpoint info object to verify attestation signature.
+func VerifyAttSigUseCheckPt(ctx context.Context, c *pb.CheckPtInfo, att *ethpb.Attestation) error {
+	if att == nil || att.Data == nil || att.AggregationBits.Count() == 0 {
+		return fmt.Errorf("nil or missing attestation data: %v", att)
+	}
+	seed := bytesutil.ToBytes32(c.Seed)
+	committee, err := helpers.BeaconCommittee(c.ActiveIndices, seed, att.Data.Slot, att.Data.CommitteeIndex)
+	if err != nil {
+		return err
+	}
+	indexedAtt := attestationutil.ConvertToIndexed(ctx, att, committee)
+	if err := attestationutil.IsValidAttestationIndices(ctx, indexedAtt); err != nil {
+		return err
+	}
+	domain, err := helpers.Domain(c.Fork, indexedAtt.Data.Target.Epoch, params.BeaconConfig().DomainBeaconAttester, c.GenesisRoot)
+	if err != nil {
+		return err
+	}
+	indices := indexedAtt.AttestingIndices
+	pubkeys := []bls.PublicKey{}
+	for i := 0; i < len(indices); i++ {
+		pubkeyAtIdx := c.PubKeys[indices[i]]
+		pk, err := bls.PublicKeyFromBytes(pubkeyAtIdx)
+		if err != nil {
+			return errors.Wrap(err, "could not deserialize validator public key")
+		}
+		pubkeys = append(pubkeys, pk)
+	}
+
+	return attestationutil.VerifyIndexedAttestationSig(ctx, indexedAtt, pubkeys, domain)
+}
+
 // VerifyAttestationForShard verifies the shard aspect of attestation whether it is on time, has correct
 // custody bits or vice versa.
 // # Type 1: on-time attestations
@@ -381,36 +412,4 @@
 		}
 	}
 	return nil
-=======
-// VerifyAttSigUseCheckPt uses the checkpoint info object to verify attestation signature.
-func VerifyAttSigUseCheckPt(ctx context.Context, c *pb.CheckPtInfo, att *ethpb.Attestation) error {
-	if att == nil || att.Data == nil || att.AggregationBits.Count() == 0 {
-		return fmt.Errorf("nil or missing attestation data: %v", att)
-	}
-	seed := bytesutil.ToBytes32(c.Seed)
-	committee, err := helpers.BeaconCommittee(c.ActiveIndices, seed, att.Data.Slot, att.Data.CommitteeIndex)
-	if err != nil {
-		return err
-	}
-	indexedAtt := attestationutil.ConvertToIndexed(ctx, att, committee)
-	if err := attestationutil.IsValidAttestationIndices(ctx, indexedAtt); err != nil {
-		return err
-	}
-	domain, err := helpers.Domain(c.Fork, indexedAtt.Data.Target.Epoch, params.BeaconConfig().DomainBeaconAttester, c.GenesisRoot)
-	if err != nil {
-		return err
-	}
-	indices := indexedAtt.AttestingIndices
-	pubkeys := []bls.PublicKey{}
-	for i := 0; i < len(indices); i++ {
-		pubkeyAtIdx := c.PubKeys[indices[i]]
-		pk, err := bls.PublicKeyFromBytes(pubkeyAtIdx)
-		if err != nil {
-			return errors.Wrap(err, "could not deserialize validator public key")
-		}
-		pubkeys = append(pubkeys, pk)
-	}
-
-	return attestationutil.VerifyIndexedAttestationSig(ctx, indexedAtt, pubkeys, domain)
->>>>>>> fea2cc9e
 }
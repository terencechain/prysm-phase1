package helpers

import (
	"math"
	"reflect"
	"testing"
	"time"

	"github.com/prysmaticlabs/prysm/shared/testutil/assert"
	"github.com/prysmaticlabs/prysm/shared/testutil/require"
	"github.com/prysmaticlabs/prysm/shared/timeutils"

	beaconstate "github.com/prysmaticlabs/prysm/beacon-chain/state"
	pb "github.com/prysmaticlabs/prysm/proto/beacon/p2p/v1"
	"github.com/prysmaticlabs/prysm/shared/params"
)

func TestSlotToEpoch_OK(t *testing.T) {
	tests := []struct {
		slot  uint64
		epoch uint64
	}{
		{slot: 0, epoch: 0},
		{slot: 50, epoch: 1},
		{slot: 64, epoch: 2},
		{slot: 128, epoch: 4},
		{slot: 200, epoch: 6},
	}
	for _, tt := range tests {
		assert.Equal(t, tt.epoch, SlotToEpoch(tt.slot), "SlotToEpoch(%d)", tt.slot)
	}
}

func TestCurrentEpoch_OK(t *testing.T) {
	tests := []struct {
		slot  uint64
		epoch uint64
	}{
		{slot: 0, epoch: 0},
		{slot: 50, epoch: 1},
		{slot: 64, epoch: 2},
		{slot: 128, epoch: 4},
		{slot: 200, epoch: 6},
	}
	for _, tt := range tests {
		state, err := beaconstate.InitializeFromProto(&pb.BeaconState{Slot: tt.slot})
		require.NoError(t, err)
		assert.Equal(t, tt.epoch, CurrentEpoch(state), "ActiveCurrentEpoch(%d)", state.Slot())
	}
}

func TestPrevEpoch_OK(t *testing.T) {
	tests := []struct {
		slot  uint64
		epoch uint64
	}{
		{slot: 0, epoch: 0},
		{slot: 0 + params.BeaconConfig().SlotsPerEpoch + 1, epoch: 0},
		{slot: 2 * params.BeaconConfig().SlotsPerEpoch, epoch: 1},
	}
	for _, tt := range tests {
		state, err := beaconstate.InitializeFromProto(&pb.BeaconState{Slot: tt.slot})
		require.NoError(t, err)
		assert.Equal(t, tt.epoch, PrevEpoch(state), "ActivePrevEpoch(%d)", state.Slot())
	}
}

func TestNextEpoch_OK(t *testing.T) {
	tests := []struct {
		slot  uint64
		epoch uint64
	}{
		{slot: 0, epoch: 0/params.BeaconConfig().SlotsPerEpoch + 1},
		{slot: 50, epoch: 0/params.BeaconConfig().SlotsPerEpoch + 2},
		{slot: 64, epoch: 64/params.BeaconConfig().SlotsPerEpoch + 1},
		{slot: 128, epoch: 128/params.BeaconConfig().SlotsPerEpoch + 1},
		{slot: 200, epoch: 200/params.BeaconConfig().SlotsPerEpoch + 1},
	}
	for _, tt := range tests {
		state, err := beaconstate.InitializeFromProto(&pb.BeaconState{Slot: tt.slot})
		require.NoError(t, err)
		assert.Equal(t, tt.epoch, NextEpoch(state), "NextEpoch(%d)", state.Slot())
	}
}

func TestEpochStartSlot_OK(t *testing.T) {
	tests := []struct {
		epoch     uint64
		startSlot uint64
		error     bool
	}{
		{epoch: 0, startSlot: 0 * params.BeaconConfig().SlotsPerEpoch, error: false},
		{epoch: 1, startSlot: 1 * params.BeaconConfig().SlotsPerEpoch, error: false},
		{epoch: 10, startSlot: 10 * params.BeaconConfig().SlotsPerEpoch, error: false},
		{epoch: 1 << 58, startSlot: 1 << 63, error: false},
		{epoch: 1 << 59, startSlot: 1 << 63, error: true},
		{epoch: 1 << 60, startSlot: 1 << 63, error: true},
	}
	for _, tt := range tests {
		state := &pb.BeaconState{Slot: tt.epoch}
		ss, err := StartSlot(tt.epoch)
		if !tt.error {
			require.NoError(t, err)
			assert.Equal(t, tt.startSlot, ss, "StartSlot(%d)", state.Slot)
		} else {
			require.ErrorContains(t, "start slot calculation overflow", err)
		}
	}
}

func TestIsEpochStart(t *testing.T) {
	epochLength := params.BeaconConfig().SlotsPerEpoch

	tests := []struct {
		slot   uint64
		result bool
	}{
		{
			slot:   epochLength + 1,
			result: false,
		},
		{
			slot:   epochLength - 1,
			result: false,
		},
		{
			slot:   epochLength,
			result: true,
		},
		{
			slot:   epochLength * 2,
			result: true,
		},
	}

	for _, tt := range tests {
		assert.Equal(t, tt.result, IsEpochStart(tt.slot), "IsEpochStart(%d)", tt.slot)
	}
}

func TestIsEpochEnd(t *testing.T) {
	epochLength := params.BeaconConfig().SlotsPerEpoch

	tests := []struct {
		slot   uint64
		result bool
	}{
		{
			slot:   epochLength + 1,
			result: false,
		},
		{
			slot:   epochLength,
			result: false,
		},
		{
			slot:   epochLength - 1,
			result: true,
		},
	}

	for _, tt := range tests {
		assert.Equal(t, tt.result, IsEpochEnd(tt.slot), "IsEpochEnd(%d)", tt.slot)
	}
}

func TestSlotsSinceEpochStarts(t *testing.T) {
	tests := []struct {
		slots       uint64
		wantedSlots uint64
	}{
		{slots: 0, wantedSlots: 0},
		{slots: 1, wantedSlots: 1},
		{slots: params.BeaconConfig().SlotsPerEpoch - 1, wantedSlots: params.BeaconConfig().SlotsPerEpoch - 1},
		{slots: params.BeaconConfig().SlotsPerEpoch + 1, wantedSlots: 1},
		{slots: 10*params.BeaconConfig().SlotsPerEpoch + 2, wantedSlots: 2},
	}
	for _, tt := range tests {
		assert.Equal(t, tt.wantedSlots, SlotsSinceEpochStarts(tt.slots))
	}
}

func TestRoundUpToNearestEpoch_OK(t *testing.T) {
	tests := []struct {
		startSlot     uint64
		roundedUpSlot uint64
	}{
		{startSlot: 0 * params.BeaconConfig().SlotsPerEpoch, roundedUpSlot: 0},
		{startSlot: 1*params.BeaconConfig().SlotsPerEpoch - 10, roundedUpSlot: 1 * params.BeaconConfig().SlotsPerEpoch},
		{startSlot: 10*params.BeaconConfig().SlotsPerEpoch - (params.BeaconConfig().SlotsPerEpoch - 1), roundedUpSlot: 10 * params.BeaconConfig().SlotsPerEpoch},
	}
	for _, tt := range tests {
		assert.Equal(t, tt.roundedUpSlot, RoundUpToNearestEpoch(tt.startSlot), "RoundUpToNearestEpoch(%d)", tt.startSlot)
	}
}

func TestSlotToTime(t *testing.T) {
	type args struct {
		genesisTimeSec uint64
		slot           uint64
	}
	tests := []struct {
		name      string
		args      args
		want      time.Time
		wantedErr string
	}{
		{
			name: "slot_0",
			args: args{
				genesisTimeSec: 0,
				slot:           0,
			},
			want: time.Unix(0, 0),
		},
		{
			name: "slot_1",
			args: args{
				genesisTimeSec: 0,
				slot:           1,
			},
			want: time.Unix(int64(1*params.BeaconConfig().SecondsPerSlot), 0),
		},
		{
			name: "slot_12",
			args: args{
				genesisTimeSec: 500,
				slot:           12,
			},
			want: time.Unix(500+int64(12*params.BeaconConfig().SecondsPerSlot), 0),
		},
		{
			name: "overflow",
			args: args{
				genesisTimeSec: 500,
				slot:           math.MaxUint64,
			},
			wantedErr: "is in the far distant future",
		},
	}
	for _, tt := range tests {
		t.Run(tt.name, func(t *testing.T) {
			got, err := SlotToTime(tt.args.genesisTimeSec, tt.args.slot)
			if tt.wantedErr != "" {
				assert.ErrorContains(t, tt.wantedErr, err)
			} else {
				assert.NoError(t, err)
				assert.DeepEqual(t, tt.want, got)
			}
		})
	}
}

func TestVerifySlotTime(t *testing.T) {
	type args struct {
		genesisTime   int64
		slot          uint64
		timeTolerance time.Duration
	}
	tests := []struct {
		name      string
		args      args
		wantedErr string
	}{
		{
			name: "Past slot",
			args: args{
				genesisTime: timeutils.Now().Add(-1 * 5 * time.Duration(params.BeaconConfig().SecondsPerSlot) * time.Second).Unix(),
				slot:        3,
			},
		},
		{
			name: "within tolerance",
			args: args{
				genesisTime: timeutils.Now().Add(-1 * 5 * time.Duration(params.BeaconConfig().SecondsPerSlot) * time.Second).Add(20 * time.Millisecond).Unix(),
				slot:        5,
			},
		},
		{
			name: "future slot",
			args: args{
				genesisTime: timeutils.Now().Add(-1 * 5 * time.Duration(params.BeaconConfig().SecondsPerSlot) * time.Second).Unix(),
				slot:        6,
			},
			wantedErr: "could not process slot from the future",
		},
		{
			name: "max future slot",
			args: args{
				genesisTime: timeutils.Now().Add(-1 * 5 * time.Duration(params.BeaconConfig().SecondsPerSlot) * time.Second).Unix(),
				slot:        MaxSlotBuffer + 6,
			},
			wantedErr: "exceeds max allowed value relative to the local clock",
		},
		{
			name: "evil future slot",
			args: args{
				genesisTime: timeutils.Now().Add(-1 * 24 * time.Duration(params.BeaconConfig().SecondsPerSlot) * time.Second).Unix(), // 24 slots in the past
				// Gets multiplied with slot duration, and results in an overflow. Wraps around to a valid time.
				// Lower than max signed int. And chosen specifically to wrap to a valid slot 24
				slot: ((^uint64(0)) / params.BeaconConfig().SecondsPerSlot) + 24,
			},
			wantedErr: "is in the far distant future",
		},
	}
	for _, tt := range tests {
		t.Run(tt.name, func(t *testing.T) {
			err := VerifySlotTime(uint64(tt.args.genesisTime), tt.args.slot, tt.args.timeTolerance)
			if tt.wantedErr != "" {
				assert.ErrorContains(t, tt.wantedErr, err)
			} else {
				assert.NoError(t, err)
			}
		})
	}
}

func TestValidateSlotClock_HandlesBadSlot(t *testing.T) {
	genTime := timeutils.Now().Add(-1 * time.Duration(MaxSlotBuffer) * time.Duration(params.BeaconConfig().SecondsPerSlot) * time.Second).Unix()

	assert.NoError(t, ValidateSlotClock(MaxSlotBuffer, uint64(genTime)), "unexpected error validating slot")
	assert.NoError(t, ValidateSlotClock(2*MaxSlotBuffer, uint64(genTime)), "unexpected error validating slot")
	assert.ErrorContains(t, "which exceeds max allowed value relative to the local clock", ValidateSlotClock(2*MaxSlotBuffer+1, uint64(genTime)), "no error from bad slot")
	assert.ErrorContains(t, "which exceeds max allowed value relative to the local clock", ValidateSlotClock(1<<63, uint64(genTime)), "no error from bad slot")
}

<<<<<<< HEAD
func TestComputeOffsetSlot(t *testing.T) {
	tests := []struct {
		startSlot   uint64
		endSlot     uint64
		offsetSlots []uint64
	}{
		{
			startSlot:   0,
			endSlot:     0,
			offsetSlots: []uint64{},
		},
		{
			startSlot:   0,
			endSlot:     1,
			offsetSlots: []uint64{},
		},
		{
			startSlot:   0,
			endSlot:     2,
			offsetSlots: []uint64{1},
		},
		{
			startSlot:   0,
			endSlot:     100,
			offsetSlots: []uint64{1, 2, 3, 5, 8, 13, 21, 34, 55, 89},
		},
		{
			startSlot:   50,
			endSlot:     100,
			offsetSlots: []uint64{51, 52, 53, 55, 58, 63, 71, 84},
		},
		{
			startSlot:   90,
			endSlot:     100,
			offsetSlots: []uint64{91, 92, 93, 95, 98},
		},
	}

	for _, tt := range tests {
		offsetSlots := ComputeOffsetSlots(tt.startSlot, tt.endSlot)
		if !reflect.DeepEqual(offsetSlots, tt.offsetSlots) {
			t.Errorf("offset slot was not an expected value. Wanted: %v, got: %v", tt.offsetSlots, offsetSlots)
=======
func TestWeakSubjectivityCheckptEpoch(t *testing.T) {
	tests := []struct {
		valCount uint64
		want     uint64
	}{
		// Verifying these numbers aligned with the reference table defined:
		// https://github.com/ethereum/eth2.0-specs/blob/weak-subjectivity-guide/specs/phase0/weak-subjectivity.md#calculating-the-weak-subjectivity-period
		{valCount: params.BeaconConfig().MinGenesisActiveValidatorCount, want: 460},
		{valCount: params.BeaconConfig().MinGenesisActiveValidatorCount * 2, want: 665},
		{valCount: params.BeaconConfig().MinGenesisActiveValidatorCount * 4, want: 1075},
		{valCount: params.BeaconConfig().MinGenesisActiveValidatorCount * 8, want: 1894},
		{valCount: params.BeaconConfig().MinGenesisActiveValidatorCount * 16, want: 3532},
		{valCount: params.BeaconConfig().MinGenesisActiveValidatorCount * 32, want: 3532},
	}
	for _, tt := range tests {
		got, err := WeakSubjectivityCheckptEpoch(tt.valCount)
		require.NoError(t, err)
		if got != tt.want {
			t.Errorf("WeakSubjectivityCheckptEpoch() = %v, want %v", got, tt.want)
>>>>>>> 282f3eec
		}
	}
}<|MERGE_RESOLUTION|>--- conflicted
+++ resolved
@@ -324,50 +324,6 @@
 	assert.ErrorContains(t, "which exceeds max allowed value relative to the local clock", ValidateSlotClock(1<<63, uint64(genTime)), "no error from bad slot")
 }
 
-<<<<<<< HEAD
-func TestComputeOffsetSlot(t *testing.T) {
-	tests := []struct {
-		startSlot   uint64
-		endSlot     uint64
-		offsetSlots []uint64
-	}{
-		{
-			startSlot:   0,
-			endSlot:     0,
-			offsetSlots: []uint64{},
-		},
-		{
-			startSlot:   0,
-			endSlot:     1,
-			offsetSlots: []uint64{},
-		},
-		{
-			startSlot:   0,
-			endSlot:     2,
-			offsetSlots: []uint64{1},
-		},
-		{
-			startSlot:   0,
-			endSlot:     100,
-			offsetSlots: []uint64{1, 2, 3, 5, 8, 13, 21, 34, 55, 89},
-		},
-		{
-			startSlot:   50,
-			endSlot:     100,
-			offsetSlots: []uint64{51, 52, 53, 55, 58, 63, 71, 84},
-		},
-		{
-			startSlot:   90,
-			endSlot:     100,
-			offsetSlots: []uint64{91, 92, 93, 95, 98},
-		},
-	}
-
-	for _, tt := range tests {
-		offsetSlots := ComputeOffsetSlots(tt.startSlot, tt.endSlot)
-		if !reflect.DeepEqual(offsetSlots, tt.offsetSlots) {
-			t.Errorf("offset slot was not an expected value. Wanted: %v, got: %v", tt.offsetSlots, offsetSlots)
-=======
 func TestWeakSubjectivityCheckptEpoch(t *testing.T) {
 	tests := []struct {
 		valCount uint64
@@ -387,7 +343,52 @@
 		require.NoError(t, err)
 		if got != tt.want {
 			t.Errorf("WeakSubjectivityCheckptEpoch() = %v, want %v", got, tt.want)
->>>>>>> 282f3eec
 		}
 	}
+}
+
+func TestComputeOffsetSlot(t *testing.T) {
+	tests := []struct {
+		startSlot   uint64
+		endSlot     uint64
+		offsetSlots []uint64
+	}{
+		{
+			startSlot:   0,
+			endSlot:     0,
+			offsetSlots: []uint64{},
+		},
+		{
+			startSlot:   0,
+			endSlot:     1,
+			offsetSlots: []uint64{},
+		},
+		{
+			startSlot:   0,
+			endSlot:     2,
+			offsetSlots: []uint64{1},
+		},
+		{
+			startSlot:   0,
+			endSlot:     100,
+			offsetSlots: []uint64{1, 2, 3, 5, 8, 13, 21, 34, 55, 89},
+		},
+		{
+			startSlot:   50,
+			endSlot:     100,
+			offsetSlots: []uint64{51, 52, 53, 55, 58, 63, 71, 84},
+		},
+		{
+			startSlot:   90,
+			endSlot:     100,
+			offsetSlots: []uint64{91, 92, 93, 95, 98},
+		},
+	}
+
+	for _, tt := range tests {
+		offsetSlots := ComputeOffsetSlots(tt.startSlot, tt.endSlot)
+		if !reflect.DeepEqual(offsetSlots, tt.offsetSlots) {
+			t.Errorf("offset slot was not an expected value. Wanted: %v, got: %v", tt.offsetSlots, offsetSlots)
+		}
+	}
 }
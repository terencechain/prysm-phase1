--- conflicted
+++ resolved
@@ -12,7 +12,160 @@
 	"github.com/prysmaticlabs/prysm/shared/roughtime"
 )
 
-<<<<<<< HEAD
+// MaxSlotBuffer specifies the max buffer given to slots from
+// incoming objects. (24 mins with mainnet spec)
+const MaxSlotBuffer = uint64(1 << 7)
+
+// SlotToEpoch returns the epoch number of the input slot.
+//
+// Spec pseudocode definition:
+//  def compute_epoch_of_slot(slot: Slot) -> Epoch:
+//    """
+//    Return the epoch number of ``slot``.
+//    """
+//    return Epoch(slot // SLOTS_PER_EPOCH)
+func SlotToEpoch(slot uint64) uint64 {
+	return slot / params.BeaconConfig().SlotsPerEpoch
+}
+
+// CurrentEpoch returns the current epoch number calculated from
+// the slot number stored in beacon state.
+//
+// Spec pseudocode definition:
+//  def get_current_epoch(state: BeaconState) -> Epoch:
+//    """
+//    Return the current epoch.
+//    """
+//    return compute_epoch_of_slot(state.slot)
+func CurrentEpoch(state *stateTrie.BeaconState) uint64 {
+	return SlotToEpoch(state.Slot())
+}
+
+// PrevEpoch returns the previous epoch number calculated from
+// the slot number stored in beacon state. It also checks for
+// underflow condition.
+//
+// Spec pseudocode definition:
+//  def get_previous_epoch(state: BeaconState) -> Epoch:
+//    """`
+//    Return the previous epoch (unless the current epoch is ``GENESIS_EPOCH``).
+//    """
+//    current_epoch = get_current_epoch(state)
+//    return GENESIS_EPOCH if current_epoch == GENESIS_EPOCH else Epoch(current_epoch - 1)
+func PrevEpoch(state *stateTrie.BeaconState) uint64 {
+	currentEpoch := CurrentEpoch(state)
+	if currentEpoch == 0 {
+		return 0
+	}
+	return currentEpoch - 1
+}
+
+// NextEpoch returns the next epoch number calculated from
+// the slot number stored in beacon state.
+func NextEpoch(state *stateTrie.BeaconState) uint64 {
+	return SlotToEpoch(state.Slot()) + 1
+}
+
+// StartSlot returns the first slot number of the
+// current epoch.
+//
+// Spec pseudocode definition:
+//  def compute_start_slot_at_epoch(epoch: Epoch) -> Slot:
+//    """
+//    Return the start slot of ``epoch``.
+//    """
+//    return Slot(epoch * SLOTS_PER_EPOCH)
+func StartSlot(epoch uint64) (uint64, error) {
+	overflows, slot := bits.Mul64(epoch, params.BeaconConfig().SlotsPerEpoch)
+	if overflows > 0 {
+		return slot, errors.New("start slot calculation overflows")
+	}
+	return slot, nil
+}
+
+// IsEpochStart returns true if the given slot number is an epoch starting slot
+// number.
+func IsEpochStart(slot uint64) bool {
+	return slot%params.BeaconConfig().SlotsPerEpoch == 0
+}
+
+// IsEpochEnd returns true if the given slot number is an epoch ending slot
+// number.
+func IsEpochEnd(slot uint64) bool {
+	return IsEpochStart(slot + 1)
+}
+
+// SlotsSinceEpochStarts returns number of slots since the start of the epoch.
+func SlotsSinceEpochStarts(slot uint64) uint64 {
+	return slot % params.BeaconConfig().SlotsPerEpoch
+}
+
+// VerifySlotTime validates the input slot is not from the future.
+func VerifySlotTime(genesisTime uint64, slot uint64, timeTolerance time.Duration) error {
+	slotTime, err := SlotToTime(genesisTime, slot)
+	if err != nil {
+		return err
+	}
+
+	maxPossibleSlot := CurrentSlot(genesisTime) + MaxSlotBuffer
+	// Defensive check to ensure that we only process slots up to a hard limit
+	// from our local clock.
+	if slot > maxPossibleSlot {
+		return fmt.Errorf("slot %d > %d which exceeds max allowed value relative to the local clock", slot, maxPossibleSlot)
+	}
+
+	currentTime := roughtime.Now()
+	diff := slotTime.Sub(currentTime)
+
+	if diff > timeTolerance {
+		return fmt.Errorf("could not process slot from the future, slot time %s > current time %s", slotTime, currentTime)
+	}
+	return nil
+}
+
+// SlotToTime takes the given slot and genesis time to determine the start time of the slot.
+func SlotToTime(genesisTimeSec uint64, slot uint64) (time.Time, error) {
+	if slot >= math.MaxInt64/params.BeaconConfig().SecondsPerSlot {
+		return time.Unix(0, 0), fmt.Errorf("slot (%d) is in the far distant future", slot)
+	}
+	timeSinceGenesis := slot * params.BeaconConfig().SecondsPerSlot
+	return time.Unix(int64(genesisTimeSec+timeSinceGenesis), 0), nil
+}
+
+// SlotsSince computes the number of time slots that have occurred since the given timestamp.
+func SlotsSince(time time.Time) uint64 {
+	return uint64(roughtime.Since(time).Seconds()) / params.BeaconConfig().SecondsPerSlot
+}
+
+// CurrentSlot returns the current slot as determined by the local clock and
+// provided genesis time.
+func CurrentSlot(genesisTimeSec uint64) uint64 {
+	now := roughtime.Now().Unix()
+	genesis := int64(genesisTimeSec)
+	if now < genesis {
+		return 0
+	}
+	return uint64(now-genesis) / params.BeaconConfig().SecondsPerSlot
+}
+
+// GenesisTime prioritizes to return the genesis time in config unless the config
+// genesis time is 0. Then it returns the genesis time in state.
+func GenesisTime(state *stateTrie.BeaconState) uint64 {
+	if params.BeaconConfig().GenesisTime == 0 {
+		return state.GenesisTime()
+	}
+	return params.BeaconConfig().GenesisTime
+}
+
+// RoundUpToNearestEpoch rounds up the provided slot value to the nearest epoch.
+func RoundUpToNearestEpoch(slot uint64) uint64 {
+	if slot%params.BeaconConfig().SlotsPerEpoch != 0 {
+		slot -= slot % params.BeaconConfig().SlotsPerEpoch
+		slot += params.BeaconConfig().SlotsPerEpoch
+	}
+	return slot
+}
+
 // PrevSlot returns previous slot, with an exception in slot 0 to prevent underflow.
 //
 // Spec code:
@@ -27,161 +180,6 @@
 	}
 	return 0
 }
-=======
-// MaxSlotBuffer specifies the max buffer given to slots from
-// incoming objects. (24 mins with mainnet spec)
-const MaxSlotBuffer = uint64(1 << 7)
->>>>>>> 7588e491
-
-// SlotToEpoch returns the epoch number of the input slot.
-//
-// Spec pseudocode definition:
-//  def compute_epoch_of_slot(slot: Slot) -> Epoch:
-//    """
-//    Return the epoch number of ``slot``.
-//    """
-//    return Epoch(slot // SLOTS_PER_EPOCH)
-func SlotToEpoch(slot uint64) uint64 {
-	return slot / params.BeaconConfig().SlotsPerEpoch
-}
-
-// CurrentEpoch returns the current epoch number calculated from
-// the slot number stored in beacon state.
-//
-// Spec pseudocode definition:
-//  def get_current_epoch(state: BeaconState) -> Epoch:
-//    """
-//    Return the current epoch.
-//    """
-//    return compute_epoch_of_slot(state.slot)
-func CurrentEpoch(state *stateTrie.BeaconState) uint64 {
-	return SlotToEpoch(state.Slot())
-}
-
-// PrevEpoch returns the previous epoch number calculated from
-// the slot number stored in beacon state. It also checks for
-// underflow condition.
-//
-// Spec pseudocode definition:
-//  def get_previous_epoch(state: BeaconState) -> Epoch:
-//    """`
-//    Return the previous epoch (unless the current epoch is ``GENESIS_EPOCH``).
-//    """
-//    current_epoch = get_current_epoch(state)
-//    return GENESIS_EPOCH if current_epoch == GENESIS_EPOCH else Epoch(current_epoch - 1)
-func PrevEpoch(state *stateTrie.BeaconState) uint64 {
-	currentEpoch := CurrentEpoch(state)
-	if currentEpoch == 0 {
-		return 0
-	}
-	return currentEpoch - 1
-}
-
-// NextEpoch returns the next epoch number calculated from
-// the slot number stored in beacon state.
-func NextEpoch(state *stateTrie.BeaconState) uint64 {
-	return SlotToEpoch(state.Slot()) + 1
-}
-
-// StartSlot returns the first slot number of the
-// current epoch.
-//
-// Spec pseudocode definition:
-//  def compute_start_slot_at_epoch(epoch: Epoch) -> Slot:
-//    """
-//    Return the start slot of ``epoch``.
-//    """
-//    return Slot(epoch * SLOTS_PER_EPOCH)
-func StartSlot(epoch uint64) (uint64, error) {
-	overflows, slot := bits.Mul64(epoch, params.BeaconConfig().SlotsPerEpoch)
-	if overflows > 0 {
-		return slot, errors.New("start slot calculation overflows")
-	}
-	return slot, nil
-}
-
-// IsEpochStart returns true if the given slot number is an epoch starting slot
-// number.
-func IsEpochStart(slot uint64) bool {
-	return slot%params.BeaconConfig().SlotsPerEpoch == 0
-}
-
-// IsEpochEnd returns true if the given slot number is an epoch ending slot
-// number.
-func IsEpochEnd(slot uint64) bool {
-	return IsEpochStart(slot + 1)
-}
-
-// SlotsSinceEpochStarts returns number of slots since the start of the epoch.
-func SlotsSinceEpochStarts(slot uint64) uint64 {
-	return slot % params.BeaconConfig().SlotsPerEpoch
-}
-
-// VerifySlotTime validates the input slot is not from the future.
-func VerifySlotTime(genesisTime uint64, slot uint64, timeTolerance time.Duration) error {
-	slotTime, err := SlotToTime(genesisTime, slot)
-	if err != nil {
-		return err
-	}
-
-	maxPossibleSlot := CurrentSlot(genesisTime) + MaxSlotBuffer
-	// Defensive check to ensure that we only process slots up to a hard limit
-	// from our local clock.
-	if slot > maxPossibleSlot {
-		return fmt.Errorf("slot %d > %d which exceeds max allowed value relative to the local clock", slot, maxPossibleSlot)
-	}
-
-	currentTime := roughtime.Now()
-	diff := slotTime.Sub(currentTime)
-
-	if diff > timeTolerance {
-		return fmt.Errorf("could not process slot from the future, slot time %s > current time %s", slotTime, currentTime)
-	}
-	return nil
-}
-
-// SlotToTime takes the given slot and genesis time to determine the start time of the slot.
-func SlotToTime(genesisTimeSec uint64, slot uint64) (time.Time, error) {
-	if slot >= math.MaxInt64/params.BeaconConfig().SecondsPerSlot {
-		return time.Unix(0, 0), fmt.Errorf("slot (%d) is in the far distant future", slot)
-	}
-	timeSinceGenesis := slot * params.BeaconConfig().SecondsPerSlot
-	return time.Unix(int64(genesisTimeSec+timeSinceGenesis), 0), nil
-}
-
-// SlotsSince computes the number of time slots that have occurred since the given timestamp.
-func SlotsSince(time time.Time) uint64 {
-	return uint64(roughtime.Since(time).Seconds()) / params.BeaconConfig().SecondsPerSlot
-}
-
-// CurrentSlot returns the current slot as determined by the local clock and
-// provided genesis time.
-func CurrentSlot(genesisTimeSec uint64) uint64 {
-	now := roughtime.Now().Unix()
-	genesis := int64(genesisTimeSec)
-	if now < genesis {
-		return 0
-	}
-	return uint64(now-genesis) / params.BeaconConfig().SecondsPerSlot
-}
-
-// GenesisTime prioritizes to return the genesis time in config unless the config
-// genesis time is 0. Then it returns the genesis time in state.
-func GenesisTime(state *stateTrie.BeaconState) uint64 {
-	if params.BeaconConfig().GenesisTime == 0 {
-		return state.GenesisTime()
-	}
-	return params.BeaconConfig().GenesisTime
-}
-
-// RoundUpToNearestEpoch rounds up the provided slot value to the nearest epoch.
-func RoundUpToNearestEpoch(slot uint64) uint64 {
-	if slot%params.BeaconConfig().SlotsPerEpoch != 0 {
-		slot -= slot % params.BeaconConfig().SlotsPerEpoch
-		slot += params.BeaconConfig().SlotsPerEpoch
-	}
-	return slot
-}
 
 // ComputeSourceEpoch returns epoch at the start of the previous period.
 // This is used to facilitate computing shard proposer committees and light client committees.

load("@prysm//tools/go:def.bzl", "go_library")
load("@io_bazel_rules_go//go:def.bzl", "go_test")

# gazelle:exclude testdata

go_library(
    name = "go_default_library",
    srcs = [
        "skip_slot_cache.go",
        "state.go",
        "transition.go",
    ],
    importpath = "github.com/prysmaticlabs/prysm/beacon-chain/core/state",
    visibility = [
        "//beacon-chain:__subpackages__",
        "//endtoend:__pkg__",
        "//fuzz:__pkg__",
        "//shared/interop:__pkg__",
        "//shared/testutil:__pkg__",
        "//tools/benchmark-files-gen:__pkg__",
        "//tools/genesis-state-gen:__pkg__",
        "//tools/pcli:__pkg__",
    ],
    deps = [
        "//beacon-chain/cache:go_default_library",
        "//beacon-chain/core/blocks:go_default_library",
        "//beacon-chain/core/epoch:go_default_library",
        "//beacon-chain/core/epoch/precompute:go_default_library",
        "//beacon-chain/core/helpers:go_default_library",
        "//beacon-chain/core/state/interop:go_default_library",
        "//beacon-chain/state:go_default_library",
        "//beacon-chain/state/stateutil:go_default_library",
        "//proto/beacon/p2p/v1:go_default_library",
<<<<<<< HEAD
        "//shared/bytesutil:go_default_library",
        "//shared/featureconfig:go_default_library",
=======
        "//shared/bls:go_default_library",
>>>>>>> 27577bc3
        "//shared/mathutil:go_default_library",
        "//shared/params:go_default_library",
        "//shared/traceutil:go_default_library",
        "//shared/trieutil:go_default_library",
        "@com_github_pkg_errors//:go_default_library",
        "@com_github_prysmaticlabs_ethereumapis//eth/v1alpha1:go_default_library",
        "@com_github_prysmaticlabs_go_ssz//:go_default_library",
        "@com_github_sirupsen_logrus//:go_default_library",
        "@io_opencensus_go//trace:go_default_library",
    ],
)

go_test(
    name = "go_default_test",
    size = "small",
    srcs = [
        "benchmarks_test.go",
        "skip_slot_cache_test.go",
        "state_fuzz_test.go",
        "state_test.go",
        "transition_fuzz_test.go",
        "transition_test.go",
    ],
    data = [
        "//beacon-chain/core/state/regression_files:regression_data",
        "//shared/benchutil/benchmark_files:benchmark_data",
    ],
    embed = [":go_default_library"],
    shard_count = 3,
    deps = [
        "//beacon-chain/core/blocks:go_default_library",
        "//beacon-chain/core/helpers:go_default_library",
        "//beacon-chain/state:go_default_library",
        "//beacon-chain/state/stateutil:go_default_library",
        "//proto/beacon/p2p/v1:go_default_library",
        "//shared/attestationutil:go_default_library",
        "//shared/benchutil:go_default_library",
        "//shared/bls:go_default_library",
        "//shared/hashutil:go_default_library",
        "//shared/params:go_default_library",
        "//shared/testutil:go_default_library",
        "//shared/trieutil:go_default_library",
        "@com_github_gogo_protobuf//proto:go_default_library",
        "@com_github_google_gofuzz//:go_default_library",
        "@com_github_prysmaticlabs_ethereumapis//eth/v1alpha1:go_default_library",
        "@com_github_prysmaticlabs_go_bitfield//:go_default_library",
        "@com_github_prysmaticlabs_go_ssz//:go_default_library",
        "@com_github_sirupsen_logrus//:go_default_library",
    ],
)

go_test(
    name = "go_benchmark_test",
    size = "large",
    srcs = ["benchmarks_test.go"],
    args = [
        "-test.bench=.",
        "-test.benchmem",
        "-test.v",
    ],
    local = True,
    tags = [
        "benchmark",
        "manual",
        "no-cache",
    ],
    deps = [
        "//beacon-chain/core/blocks:go_default_library",
        "//beacon-chain/core/helpers:go_default_library",
        "//beacon-chain/core/state:go_default_library",
        "//beacon-chain/state:go_default_library",
        "//proto/beacon/p2p/v1:go_default_library",
        "//shared/benchutil:go_default_library",
        "//shared/params:go_default_library",
        "@com_github_gogo_protobuf//proto:go_default_library",
        "@com_github_prysmaticlabs_go_ssz//:go_default_library",
    ],
)<|MERGE_RESOLUTION|>--- conflicted
+++ resolved
@@ -31,12 +31,9 @@
         "//beacon-chain/state:go_default_library",
         "//beacon-chain/state/stateutil:go_default_library",
         "//proto/beacon/p2p/v1:go_default_library",
-<<<<<<< HEAD
+        "//shared/bls:go_default_library",
         "//shared/bytesutil:go_default_library",
         "//shared/featureconfig:go_default_library",
-=======
-        "//shared/bls:go_default_library",
->>>>>>> 27577bc3
         "//shared/mathutil:go_default_library",
         "//shared/params:go_default_library",
         "//shared/traceutil:go_default_library",

--- conflicted
+++ resolved
@@ -1825,38 +1825,6 @@
 		HeadFetcher: &mock.ChainService{State: state, Root: genesisRoot[:]},
 	}
 
-<<<<<<< HEAD
-	atts := make([]*ethpb.Attestation, 10)
-	for i := 0; i < len(atts); i++ {
-		atts[i] = &ethpb.Attestation{
-			Data: &ethpb.AttestationData{
-				CommitteeIndex:      uint64(i),
-				Target:              &ethpb.Checkpoint{Root: make([]byte, 32)},
-				Source:              &ethpb.Checkpoint{Root: make([]byte, 32)},
-				BeaconBlockRoot:     make([]byte, 32),
-				ShardHeadRoot:       make([]byte, 32),
-				ShardTransitionRoot: make([]byte, 32),
-			},
-			Signature: make([]byte, 96),
-		}
-	}
-	received, err := proposerServer.filterAttestationsForBlockInclusion(context.Background(), state, atts)
-	require.NoError(t, err)
-	if len(received) > 0 {
-		t.Error("Invalid attestations were filtered")
-	}
-
-	for i := 0; i < len(atts); i++ {
-		aggBits := bitfield.NewBitlist(2)
-		aggBits.SetBitAt(0, true)
-		atts[i] = &ethpb.Attestation{
-			Data: &ethpb.AttestationData{
-				CommitteeIndex:  uint64(i),
-				Target:          &ethpb.Checkpoint{Root: make([]byte, 32)},
-				Source:          &ethpb.Checkpoint{Root: params.BeaconConfig().ZeroHash[:]},
-				BeaconBlockRoot: make([]byte, 32),
-				ShardHeadRoot:   make([]byte, 32), ShardTransitionRoot: make([]byte, 32),
-=======
 	tests := []struct {
 		name         string
 		wantedErr    string
@@ -1870,7 +1838,6 @@
 			},
 			expectedAtts: func(inputAtts []*ethpb.Attestation) []*ethpb.Attestation {
 				return []*ethpb.Attestation{}
->>>>>>> 282f3eec
 			},
 		},
 		{
@@ -1884,6 +1851,8 @@
 							Target:          &ethpb.Checkpoint{Root: make([]byte, 32)},
 							Source:          &ethpb.Checkpoint{Root: make([]byte, 32)},
 							BeaconBlockRoot: make([]byte, 32),
+							ShardHeadRoot: make([]byte, 32),
+							ShardTransitionRoot: make([]byte, 32),
 						},
 						Signature: make([]byte, 96),
 					}
@@ -1905,6 +1874,8 @@
 							Target:          &ethpb.Checkpoint{Root: make([]byte, 32)},
 							Source:          &ethpb.Checkpoint{Root: params.BeaconConfig().ZeroHash[:]},
 							BeaconBlockRoot: make([]byte, 32),
+							ShardHeadRoot: make([]byte, 32),
+							ShardTransitionRoot: make([]byte, 32),
 						},
 						AggregationBits: bitfield.Bitlist{0b00000110},
 						Signature:       make([]byte, 96),
@@ -2150,45 +2121,25 @@
 	assert.Equal(t, 0, len(atts), "Did not delete unaggregated attestation")
 }
 
-<<<<<<< HEAD
-func TestSortProfitableAtts(t *testing.T) {
-	atts := []*ethpb.Attestation{
-		{Data: &ethpb.AttestationData{Slot: 4, BeaconBlockRoot: make([]byte, 32), Target: &ethpb.Checkpoint{Root: make([]byte, 32)}, Source: &ethpb.Checkpoint{Root: make([]byte, 32)}, ShardHeadRoot: make([]byte, 32), ShardTransitionRoot: make([]byte, 32)}, AggregationBits: bitfield.Bitlist{0b11100000}},
-		{Data: &ethpb.AttestationData{Slot: 1, BeaconBlockRoot: make([]byte, 32), Target: &ethpb.Checkpoint{Root: make([]byte, 32)}, Source: &ethpb.Checkpoint{Root: make([]byte, 32)}, ShardHeadRoot: make([]byte, 32), ShardTransitionRoot: make([]byte, 32)}, AggregationBits: bitfield.Bitlist{0b11000000}},
-		{Data: &ethpb.AttestationData{Slot: 2, BeaconBlockRoot: make([]byte, 32), Target: &ethpb.Checkpoint{Root: make([]byte, 32)}, Source: &ethpb.Checkpoint{Root: make([]byte, 32)}, ShardHeadRoot: make([]byte, 32), ShardTransitionRoot: make([]byte, 32)}, AggregationBits: bitfield.Bitlist{0b11100000}},
-		{Data: &ethpb.AttestationData{Slot: 4, BeaconBlockRoot: make([]byte, 32), Target: &ethpb.Checkpoint{Root: make([]byte, 32)}, Source: &ethpb.Checkpoint{Root: make([]byte, 32)}, ShardHeadRoot: make([]byte, 32), ShardTransitionRoot: make([]byte, 32)}, AggregationBits: bitfield.Bitlist{0b11110000}},
-		{Data: &ethpb.AttestationData{Slot: 1, BeaconBlockRoot: make([]byte, 32), Target: &ethpb.Checkpoint{Root: make([]byte, 32)}, Source: &ethpb.Checkpoint{Root: make([]byte, 32)}, ShardHeadRoot: make([]byte, 32), ShardTransitionRoot: make([]byte, 32)}, AggregationBits: bitfield.Bitlist{0b11100000}},
-		{Data: &ethpb.AttestationData{Slot: 3, BeaconBlockRoot: make([]byte, 32), Target: &ethpb.Checkpoint{Root: make([]byte, 32)}, Source: &ethpb.Checkpoint{Root: make([]byte, 32)}, ShardHeadRoot: make([]byte, 32), ShardTransitionRoot: make([]byte, 32)}, AggregationBits: bitfield.Bitlist{0b11000000}},
-	}
-	sort.Sort(profitableAtts{atts: atts})
-	want := []*ethpb.Attestation{
-		{Data: &ethpb.AttestationData{Slot: 4, BeaconBlockRoot: make([]byte, 32), Target: &ethpb.Checkpoint{Root: make([]byte, 32)}, Source: &ethpb.Checkpoint{Root: make([]byte, 32)}, ShardHeadRoot: make([]byte, 32), ShardTransitionRoot: make([]byte, 32)}, AggregationBits: bitfield.Bitlist{0b11110000}},
-		{Data: &ethpb.AttestationData{Slot: 4, BeaconBlockRoot: make([]byte, 32), Target: &ethpb.Checkpoint{Root: make([]byte, 32)}, Source: &ethpb.Checkpoint{Root: make([]byte, 32)}, ShardHeadRoot: make([]byte, 32), ShardTransitionRoot: make([]byte, 32)}, AggregationBits: bitfield.Bitlist{0b11100000}},
-		{Data: &ethpb.AttestationData{Slot: 3, BeaconBlockRoot: make([]byte, 32), Target: &ethpb.Checkpoint{Root: make([]byte, 32)}, Source: &ethpb.Checkpoint{Root: make([]byte, 32)}, ShardHeadRoot: make([]byte, 32), ShardTransitionRoot: make([]byte, 32)}, AggregationBits: bitfield.Bitlist{0b11000000}},
-		{Data: &ethpb.AttestationData{Slot: 2, BeaconBlockRoot: make([]byte, 32), Target: &ethpb.Checkpoint{Root: make([]byte, 32)}, Source: &ethpb.Checkpoint{Root: make([]byte, 32)}, ShardHeadRoot: make([]byte, 32), ShardTransitionRoot: make([]byte, 32)}, AggregationBits: bitfield.Bitlist{0b11100000}},
-		{Data: &ethpb.AttestationData{Slot: 1, BeaconBlockRoot: make([]byte, 32), Target: &ethpb.Checkpoint{Root: make([]byte, 32)}, Source: &ethpb.Checkpoint{Root: make([]byte, 32)}, ShardHeadRoot: make([]byte, 32), ShardTransitionRoot: make([]byte, 32)}, AggregationBits: bitfield.Bitlist{0b11100000}},
-		{Data: &ethpb.AttestationData{Slot: 1, BeaconBlockRoot: make([]byte, 32), Target: &ethpb.Checkpoint{Root: make([]byte, 32)}, Source: &ethpb.Checkpoint{Root: make([]byte, 32)}, ShardHeadRoot: make([]byte, 32), ShardTransitionRoot: make([]byte, 32)}, AggregationBits: bitfield.Bitlist{0b11000000}},
-	}
-=======
+
 func TestProposer_SortProfitableAtts(t *testing.T) {
 	atts := proposerAtts([]*ethpb.Attestation{
-		{Data: &ethpb.AttestationData{Slot: 4, BeaconBlockRoot: make([]byte, 32), Target: &ethpb.Checkpoint{Root: make([]byte, 32)}, Source: &ethpb.Checkpoint{Root: make([]byte, 32)}}, AggregationBits: bitfield.Bitlist{0b11100000}},
-		{Data: &ethpb.AttestationData{Slot: 1, BeaconBlockRoot: make([]byte, 32), Target: &ethpb.Checkpoint{Root: make([]byte, 32)}, Source: &ethpb.Checkpoint{Root: make([]byte, 32)}}, AggregationBits: bitfield.Bitlist{0b11000000}},
-		{Data: &ethpb.AttestationData{Slot: 2, BeaconBlockRoot: make([]byte, 32), Target: &ethpb.Checkpoint{Root: make([]byte, 32)}, Source: &ethpb.Checkpoint{Root: make([]byte, 32)}}, AggregationBits: bitfield.Bitlist{0b11100000}},
-		{Data: &ethpb.AttestationData{Slot: 4, BeaconBlockRoot: make([]byte, 32), Target: &ethpb.Checkpoint{Root: make([]byte, 32)}, Source: &ethpb.Checkpoint{Root: make([]byte, 32)}}, AggregationBits: bitfield.Bitlist{0b11110000}},
-		{Data: &ethpb.AttestationData{Slot: 1, BeaconBlockRoot: make([]byte, 32), Target: &ethpb.Checkpoint{Root: make([]byte, 32)}, Source: &ethpb.Checkpoint{Root: make([]byte, 32)}}, AggregationBits: bitfield.Bitlist{0b11100000}},
-		{Data: &ethpb.AttestationData{Slot: 3, BeaconBlockRoot: make([]byte, 32), Target: &ethpb.Checkpoint{Root: make([]byte, 32)}, Source: &ethpb.Checkpoint{Root: make([]byte, 32)}}, AggregationBits: bitfield.Bitlist{0b11000000}},
+		{Data: &ethpb.AttestationData{Slot: 4, BeaconBlockRoot: make([]byte, 32), ShardHeadRoot: make([]byte, 32), ShardTransitionRoot: make([]byte, 32), Target: &ethpb.Checkpoint{Root: make([]byte, 32)}, Source: &ethpb.Checkpoint{Root: make([]byte, 32)}}, AggregationBits: bitfield.Bitlist{0b11100000}},
+		{Data: &ethpb.AttestationData{Slot: 1, BeaconBlockRoot: make([]byte, 32), ShardHeadRoot: make([]byte, 32), ShardTransitionRoot: make([]byte, 32), Target: &ethpb.Checkpoint{Root: make([]byte, 32)}, Source: &ethpb.Checkpoint{Root: make([]byte, 32)}}, AggregationBits: bitfield.Bitlist{0b11000000}},
+		{Data: &ethpb.AttestationData{Slot: 2, BeaconBlockRoot: make([]byte, 32), ShardHeadRoot: make([]byte, 32), ShardTransitionRoot: make([]byte, 32), Target: &ethpb.Checkpoint{Root: make([]byte, 32)}, Source: &ethpb.Checkpoint{Root: make([]byte, 32)}}, AggregationBits: bitfield.Bitlist{0b11100000}},
+		{Data: &ethpb.AttestationData{Slot: 4, BeaconBlockRoot: make([]byte, 32), ShardHeadRoot: make([]byte, 32), ShardTransitionRoot: make([]byte, 32), Target: &ethpb.Checkpoint{Root: make([]byte, 32)}, Source: &ethpb.Checkpoint{Root: make([]byte, 32)}}, AggregationBits: bitfield.Bitlist{0b11110000}},
+		{Data: &ethpb.AttestationData{Slot: 1, BeaconBlockRoot: make([]byte, 32), ShardHeadRoot: make([]byte, 32), ShardTransitionRoot: make([]byte, 32), Target: &ethpb.Checkpoint{Root: make([]byte, 32)}, Source: &ethpb.Checkpoint{Root: make([]byte, 32)}}, AggregationBits: bitfield.Bitlist{0b11100000}},
+		{Data: &ethpb.AttestationData{Slot: 3, BeaconBlockRoot: make([]byte, 32), ShardHeadRoot: make([]byte, 32), ShardTransitionRoot: make([]byte, 32), Target: &ethpb.Checkpoint{Root: make([]byte, 32)}, Source: &ethpb.Checkpoint{Root: make([]byte, 32)}}, AggregationBits: bitfield.Bitlist{0b11000000}},
 	})
 	want := proposerAtts([]*ethpb.Attestation{
-		{Data: &ethpb.AttestationData{Slot: 4, BeaconBlockRoot: make([]byte, 32), Target: &ethpb.Checkpoint{Root: make([]byte, 32)}, Source: &ethpb.Checkpoint{Root: make([]byte, 32)}}, AggregationBits: bitfield.Bitlist{0b11110000}},
-		{Data: &ethpb.AttestationData{Slot: 4, BeaconBlockRoot: make([]byte, 32), Target: &ethpb.Checkpoint{Root: make([]byte, 32)}, Source: &ethpb.Checkpoint{Root: make([]byte, 32)}}, AggregationBits: bitfield.Bitlist{0b11100000}},
-		{Data: &ethpb.AttestationData{Slot: 3, BeaconBlockRoot: make([]byte, 32), Target: &ethpb.Checkpoint{Root: make([]byte, 32)}, Source: &ethpb.Checkpoint{Root: make([]byte, 32)}}, AggregationBits: bitfield.Bitlist{0b11000000}},
-		{Data: &ethpb.AttestationData{Slot: 2, BeaconBlockRoot: make([]byte, 32), Target: &ethpb.Checkpoint{Root: make([]byte, 32)}, Source: &ethpb.Checkpoint{Root: make([]byte, 32)}}, AggregationBits: bitfield.Bitlist{0b11100000}},
-		{Data: &ethpb.AttestationData{Slot: 1, BeaconBlockRoot: make([]byte, 32), Target: &ethpb.Checkpoint{Root: make([]byte, 32)}, Source: &ethpb.Checkpoint{Root: make([]byte, 32)}}, AggregationBits: bitfield.Bitlist{0b11100000}},
-		{Data: &ethpb.AttestationData{Slot: 1, BeaconBlockRoot: make([]byte, 32), Target: &ethpb.Checkpoint{Root: make([]byte, 32)}, Source: &ethpb.Checkpoint{Root: make([]byte, 32)}}, AggregationBits: bitfield.Bitlist{0b11000000}},
+		{Data: &ethpb.AttestationData{Slot: 4, BeaconBlockRoot: make([]byte, 32), ShardHeadRoot: make([]byte, 32), ShardTransitionRoot: make([]byte, 32), Target: &ethpb.Checkpoint{Root: make([]byte, 32)}, Source: &ethpb.Checkpoint{Root: make([]byte, 32)}}, AggregationBits: bitfield.Bitlist{0b11110000}},
+		{Data: &ethpb.AttestationData{Slot: 4, BeaconBlockRoot: make([]byte, 32), ShardHeadRoot: make([]byte, 32), ShardTransitionRoot: make([]byte, 32), Target: &ethpb.Checkpoint{Root: make([]byte, 32)}, Source: &ethpb.Checkpoint{Root: make([]byte, 32)}}, AggregationBits: bitfield.Bitlist{0b11100000}},
+		{Data: &ethpb.AttestationData{Slot: 3, BeaconBlockRoot: make([]byte, 32), ShardHeadRoot: make([]byte, 32), ShardTransitionRoot: make([]byte, 32), Target: &ethpb.Checkpoint{Root: make([]byte, 32)}, Source: &ethpb.Checkpoint{Root: make([]byte, 32)}}, AggregationBits: bitfield.Bitlist{0b11000000}},
+		{Data: &ethpb.AttestationData{Slot: 2, BeaconBlockRoot: make([]byte, 32), ShardHeadRoot: make([]byte, 32), ShardTransitionRoot: make([]byte, 32), Target: &ethpb.Checkpoint{Root: make([]byte, 32)}, Source: &ethpb.Checkpoint{Root: make([]byte, 32)}}, AggregationBits: bitfield.Bitlist{0b11100000}},
+		{Data: &ethpb.AttestationData{Slot: 1, BeaconBlockRoot: make([]byte, 32), ShardHeadRoot: make([]byte, 32), ShardTransitionRoot: make([]byte, 32), Target: &ethpb.Checkpoint{Root: make([]byte, 32)}, Source: &ethpb.Checkpoint{Root: make([]byte, 32)}}, AggregationBits: bitfield.Bitlist{0b11100000}},
+		{Data: &ethpb.AttestationData{Slot: 1, BeaconBlockRoot: make([]byte, 32), ShardHeadRoot: make([]byte, 32), ShardTransitionRoot: make([]byte, 32), Target: &ethpb.Checkpoint{Root: make([]byte, 32)}, Source: &ethpb.Checkpoint{Root: make([]byte, 32)}}, AggregationBits: bitfield.Bitlist{0b11000000}},
 	})
 	atts = atts.sortByProfitability()
->>>>>>> 282f3eec
 	require.DeepEqual(t, want, atts)
 }
 

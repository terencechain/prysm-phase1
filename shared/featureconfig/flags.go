package featureconfig

import (
	"github.com/urfave/cli/v2"
)

var (
	devModeFlag = &cli.BoolFlag{
		Name:  "dev",
		Usage: "Enable experimental features still in development. These features may not be stable.",
	}
	disableBroadcastSlashingFlag = &cli.BoolFlag{
		Name:  "disable-broadcast-slashings",
		Usage: "Disables broadcasting slashings submitted to the beacon node.",
	}
	writeSSZStateTransitionsFlag = &cli.BoolFlag{
		Name:  "interop-write-ssz-state-transitions",
		Usage: "Write ssz states to disk after attempted state transition",
	}
	disableDynamicCommitteeSubnets = &cli.BoolFlag{
		Name:  "disable-dynamic-committee-subnets",
		Usage: "Disable dynamic committee attestation subnets.",
	}
	// disableForkChoiceUnsafeFlag disables using the LMD-GHOST fork choice to update
	// the head of the chain based on attestations and instead accepts any valid received block
	// as the chain head. UNSAFE, use with caution.
	disableForkChoiceUnsafeFlag = &cli.BoolFlag{
		Name:  "disable-fork-choice-unsafe",
		Usage: "UNSAFE: disable fork choice for determining head of the beacon chain.",
	}
	// disableSSZCache see https://github.com/prysmaticlabs/prysm/pull/4558.
	disableSSZCache = &cli.BoolFlag{
		Name:  "disable-ssz-cache",
		Usage: "Disable ssz state root cache mechanism.",
	}
	skipBLSVerifyFlag = &cli.BoolFlag{
		Name:  "skip-bls-verify",
		Usage: "Whether or not to skip BLS verification of signature at runtime, this is unsafe and should only be used for development",
	}
	enableBackupWebhookFlag = &cli.BoolFlag{
		Name:  "enable-db-backup-webhook",
		Usage: "Serve HTTP handler to initiate database backups. The handler is served on the monitoring port at path /db/backup.",
	}
	kafkaBootstrapServersFlag = &cli.StringFlag{
		Name:  "kafka-url",
		Usage: "Stream attestations and blocks to specified kafka servers. This field is used for bootstrap.servers kafka config field.",
	}
	initSyncVerifyEverythingFlag = &cli.BoolFlag{
		Name: "initial-sync-verify-all-signatures",
		Usage: "Initial sync to finalized checkpoint with verifying block's signature, RANDAO " +
			"and attestation's aggregated signatures. Without this flag, only the proposer " +
			"signature is verified until the node reaches the end of the finalized chain.",
	}
	enableSlasherFlag = &cli.BoolFlag{
		Name: "enable-slasher",
		Usage: "Enables connection to a slasher service in order to retrieve slashable events. Slasher is connected to the beacon node using gRPC and " +
			"the slasher-provider flag can be used to pass its address.",
	}
	cacheFilteredBlockTreeFlag = &cli.BoolFlag{
		Name: "cache-filtered-block-tree",
		Usage: "Cache filtered block tree by maintaining it rather than continually recalculating on the fly, " +
			"this is used for fork choice.",
	}
	enableProtectProposerFlag = &cli.BoolFlag{
		Name: "enable-protect-proposer",
		Usage: "Enables functionality to prevent the validator client from signing and " +
			"broadcasting 2 different block proposals in the same epoch. Protects from slashing.",
	}
	enableProtectAttesterFlag = &cli.BoolFlag{
		Name: "enable-protect-attester",
		Usage: "Enables functionality to prevent the validator client from signing and " +
			"broadcasting 2 any slashable attestations.",
	}
	enableExternalSlasherProtectionFlag = &cli.BoolFlag{
		Name: "enable-external-slasher-protection",
		Usage: "Enables the validator to connect to external slasher to prevent it from " +
			"transmitting a slashable offence over the network.",
	}
	disableStrictAttestationPubsubVerificationFlag = &cli.BoolFlag{
		Name:  "disable-strict-attestation-pubsub-verification",
		Usage: "Disable strict signature verification of attestations in pubsub. See PR 4782 for details.",
	}
	disableUpdateHeadPerAttestation = &cli.BoolFlag{
		Name:  "disable-update-head-attestation",
		Usage: "Disable update fork choice head on per attestation. See PR 4802 for details.",
	}
	disableDomainDataCacheFlag = &cli.BoolFlag{
		Name: "disable-domain-data-cache",
		Usage: "Disable caching of domain data requests per epoch. This feature reduces the total " +
			"calls to the beacon node for each assignment.",
	}
	enableStateGenSigVerify = &cli.BoolFlag{
		Name: "enable-state-gen-sig-verify",
		Usage: "Enable signature verification for state gen. This feature increases the cost to generate a historical state," +
			"the resulting state is signature verified.",
	}
	checkHeadState = &cli.BoolFlag{
		Name:  "check-head-state",
		Usage: "Enables the checking of head state in chainservice first before retrieving the desired state from the db.",
	}
	enableNoiseHandshake = &cli.BoolFlag{
		Name: "enable-noise",
		Usage: "This enables the beacon node to use NOISE instead of SECIO for performing handshakes between peers and " +
			"securing transports between peers",
	}
	dontPruneStateStartUp = &cli.BoolFlag{
		Name:  "dont-prune-state-start-up",
		Usage: "Don't prune historical states upon start up",
	}
	disableNewStateMgmt = &cli.BoolFlag{
		Name:  "disable-new-state-mgmt",
		Usage: "This disables the usage of state mgmt service across Prysm",
	}
	disableInitSyncBatchSaveBlocks = &cli.BoolFlag{
		Name:  "disable-init-sync-batch-save-blocks",
		Usage: "Instead of saving batch blocks to the DB during initial syncing, this disables batch saving of blocks",
	}
	disableStateRefCopy = &cli.BoolFlag{
		Name:  "disable-state-ref-copy",
		Usage: "Disables the usage of a new copying method for our state fields.",
	}
	waitForSyncedFlag = &cli.BoolFlag{
		Name:  "wait-for-synced",
		Usage: "Uses WaitForSynced for validator startup, to ensure a validator is able to communicate with the beacon node as quick as possible",
	}
	enableHistoricalDetectionFlag = &cli.BoolFlag{
		Name:  "enable-historical-detection",
		Usage: "Enables historical attestation detection for the slasher",
	}
	disableLookbackFlag = &cli.BoolFlag{
		Name:  "disable-lookback",
		Usage: "Disables use of the lookback feature and updates attestation history for validators from head to epoch 0",
	}
	skipRegenHistoricalStates = &cli.BoolFlag{
		Name:  "skip-regen-historical-states",
		Usage: "Skips regeneration and saving of historical states from genesis to last finalized. This enables a quick switch-over to using `--enable-new-state-mgmt`",
	}
	disableReduceAttesterStateCopy = &cli.BoolFlag{
		Name:  "disable-reduce-attester-state-copy",
		Usage: "Disables the feature to reduce the amount of state copies for attester rpc",
	}
	enableStreamDuties = &cli.BoolFlag{
		Name:  "enable-stream-duties",
		Usage: "Enables validator duties streaming in the validator client",
	}
	disableInitSyncWeightedRoundRobin = &cli.BoolFlag{
		Name:  "disable-init-sync-wrr",
		Usage: "Disables weighted round robin fetching optimization",
	}
	disableGRPCConnectionLogging = &cli.BoolFlag{
		Name:  "disable-grpc-connection-logging",
		Usage: "Disables displaying logs for newly connected grpc clients",
	}
<<<<<<< HEAD
	phase1 = &cli.BoolFlag{
		Name:  "phase1",
		Usage: "Start beacon node in phase 1 mode",
=======
	attestationAggregationStrategy = &cli.StringFlag{
		Name:  "attestation-aggregation-strategy",
		Usage: "Which strategy to use when aggregating attestations, one of: naive, max_cover.",
		Value: "naive",
	}
	forceMaxCoverAttestationAggregation = &cli.BoolFlag{
		Name:  "attestation-aggregation-force-maxcover",
		Usage: "When enabled, forces --attestation-aggregation-strategy=max_cover setting.",
>>>>>>> 374a84d5
	}
)

// devModeFlags holds list of flags that are set when development mode is on.
var devModeFlags = []cli.Flag{
	initSyncVerifyEverythingFlag,
	forceMaxCoverAttestationAggregation,
}

// Deprecated flags list.
const deprecatedUsage = "DEPRECATED. DO NOT USE."

var (
	deprecatedEnableKadDht = &cli.BoolFlag{
		Name:   "enable-kad-dht",
		Usage:  deprecatedUsage,
		Hidden: true,
	}
	deprecatedWeb3ProviderFlag = &cli.StringFlag{
		Name:   "web3provider",
		Usage:  deprecatedUsage,
		Hidden: true,
	}
	deprecatedEnableDynamicCommitteeSubnets = &cli.BoolFlag{
		Name:   "enable-dynamic-committee-subnets",
		Usage:  deprecatedUsage,
		Hidden: true,
	}
	deprecatedNoCustomConfigFlag = &cli.BoolFlag{
		Name:   "no-custom-config",
		Usage:  deprecatedUsage,
		Hidden: true,
	}
	deprecatedEnableInitSyncQueue = &cli.BoolFlag{
		Name:   "enable-initial-sync-queue",
		Usage:  deprecatedUsage,
		Hidden: true,
	}
	deprecatedEnableFinalizedBlockRootIndexFlag = &cli.BoolFlag{
		Name:   "enable-finalized-block-root-index",
		Usage:  deprecatedUsage,
		Hidden: true,
	}
	deprecatedOptimizeProcessEpochFlag = &cli.BoolFlag{
		Name:   "optimize-process-epoch",
		Usage:  deprecatedUsage,
		Hidden: true,
	}
	deprecatedPruneFinalizedStatesFlag = &cli.BoolFlag{
		Name:   "prune-finalized-states",
		Usage:  deprecatedUsage,
		Hidden: true,
	}
	deprecatedScatterFlag = &cli.BoolFlag{
		Name:   "scatter",
		Usage:  deprecatedUsage,
		Hidden: true,
	}
	deprecatedEnableSnappyDBCompressionFlag = &cli.BoolFlag{
		Name:   "snappy",
		Usage:  deprecatedUsage,
		Hidden: true,
	}
	deprecatedEnableSkipSlotsCacheFlag = &cli.BoolFlag{
		Name:   "enable-skip-slots-cache",
		Usage:  deprecatedUsage,
		Hidden: true,
	}
	deprecatedEnablePruneBoundaryStateFlag = &cli.BoolFlag{
		Name:   "prune-states",
		Usage:  deprecatedUsage,
		Hidden: true,
	}
	deprecatedEnableActiveIndicesCacheFlag = &cli.BoolFlag{
		Name:   "enable-active-indices-cache",
		Usage:  deprecatedUsage,
		Hidden: true,
	}
	deprecatedEnableActiveCountCacheFlag = &cli.BoolFlag{
		Name:   "enable-active-count-cache",
		Usage:  deprecatedUsage,
		Hidden: true,
	}

	deprecatedEnableCustomStateSSZFlag = &cli.BoolFlag{
		Name:   "enable-custom-state-ssz",
		Usage:  deprecatedUsage,
		Hidden: true,
	}
	deprecatedEnableCommitteeCacheFlag = &cli.BoolFlag{
		Name:   "enable-committee-cache",
		Usage:  deprecatedUsage,
		Hidden: true,
	}
	deprecatedEnableBLSPubkeyCacheFlag = &cli.BoolFlag{
		Name:   "enable-bls-pubkey-cache",
		Usage:  deprecatedUsage,
		Hidden: true,
	}
	deprecatedFastCommitteeAssignmentsFlag = &cli.BoolFlag{
		Name:   "fast-assignments",
		Usage:  deprecatedUsage,
		Hidden: true,
	}
	deprecatedGenesisDelayFlag = &cli.BoolFlag{
		Name:   "genesis-delay",
		Usage:  deprecatedUsage,
		Hidden: true,
	}
	deprecatedNewCacheFlag = &cli.BoolFlag{
		Name:   "new-cache",
		Usage:  deprecatedUsage,
		Hidden: true,
	}
	deprecatedEnableShuffledIndexCacheFlag = &cli.BoolFlag{
		Name:   "enable-shuffled-index-cache",
		Usage:  deprecatedUsage,
		Hidden: true,
	}
	deprecatedSaveDepositDataFlag = &cli.BoolFlag{
		Name:   "save-deposit-data",
		Usage:  deprecatedUsage,
		Hidden: true,
	}
	deprecatedCacheProposerIndicesFlag = &cli.BoolFlag{
		Name:   "cache-proposer-indices",
		Usage:  deprecatedUsage,
		Hidden: true,
	}
	deprecatedprotoArrayForkChoice = &cli.BoolFlag{
		Name:   "proto-array-forkchoice",
		Usage:  deprecatedUsage,
		Hidden: true,
	}
	deprecatedForkchoiceAggregateAttestations = &cli.BoolFlag{
		Name:   "forkchoice-aggregate-attestations",
		Usage:  deprecatedUsage,
		Hidden: true,
	}
	deprecatedEnableAttestationCacheFlag = &cli.BoolFlag{
		Name:   "enable-attestation-cache",
		Usage:  deprecatedUsage,
		Hidden: true,
	}
	deprecatedInitSyncCacheStateFlag = &cli.BoolFlag{
		Name:   "initial-sync-cache-state",
		Usage:  deprecatedUsage,
		Hidden: true,
	}
	deprecatedProtectProposerFlag = &cli.BoolFlag{
		Name:   "protect-proposer",
		Usage:  deprecatedUsage,
		Hidden: true,
	}
	deprecatedProtectAttesterFlag = &cli.BoolFlag{
		Name:   "protect-attester",
		Usage:  deprecatedUsage,
		Hidden: true,
	}
	deprecatedDiscv5Flag = &cli.BoolFlag{
		Name:   "enable-discv5",
		Usage:  deprecatedUsage,
		Hidden: true,
	}
	deprecatedEnableSSZCache = &cli.BoolFlag{
		Name:   "enable-ssz-cache",
		Usage:  deprecatedUsage,
		Hidden: true,
	}
	deprecatedUseSpanCacheFlag = &cli.BoolFlag{
		Name:   "span-map-cache",
		Usage:  deprecatedUsage,
		Hidden: true,
	}
	deprecatedDisableProtectProposerFlag = &cli.BoolFlag{
		Name:   "disable-protect-proposer",
		Usage:  deprecatedUsage,
		Hidden: true,
	}
	deprecatedDisableProtectAttesterFlag = &cli.BoolFlag{
		Name:   "disable-protect-attester",
		Usage:  deprecatedUsage,
		Hidden: true,
	}
	deprecatedEnableCustomBlockHTR = &cli.BoolFlag{
		Name:   "enable-custom-block-htr",
		Usage:  deprecatedUsage,
		Hidden: true,
	}
	deprecatedDisableInitSyncQueueFlag = &cli.BoolFlag{
		Name:   "disable-init-sync-queue",
		Usage:  deprecatedUsage,
		Hidden: true,
	}
	deprecatedEnableEth1DataVoteCacheFlag = &cli.BoolFlag{
		Name:   "enable-eth1-data-vote-cache",
		Usage:  deprecatedUsage,
		Hidden: true,
	}
	deprecatedAccountMetricsFlag = &cli.BoolFlag{
		Name:   "enable-account-metrics",
		Usage:  deprecatedUsage,
		Hidden: true,
	}
	deprecatedEnableDomainDataCacheFlag = &cli.BoolFlag{
		Name:   "enable-domain-data-cache",
		Usage:  deprecatedUsage,
		Hidden: true,
	}
	deprecatedEnableByteMempool = &cli.BoolFlag{
		Name:   "enable-byte-mempool",
		Usage:  deprecatedUsage,
		Hidden: true,
	}
	deprecatedBroadcastSlashingFlag = &cli.BoolFlag{
		Name:   "broadcast-slashing",
		Usage:  deprecatedUsage,
		Hidden: true,
	}
	deprecatedDisableHistoricalDetectionFlag = &cli.BoolFlag{
		Name:   "disable-historical-detection",
		Usage:  deprecatedUsage,
		Hidden: true,
	}
	deprecateEnableStateRefCopy = &cli.BoolFlag{
		Name:   "enable-state-ref-copy",
		Usage:  deprecatedUsage,
		Hidden: true,
	}
	deprecateEnableFieldTrie = &cli.BoolFlag{
		Name:   "enable-state-field-trie",
		Usage:  deprecatedUsage,
		Hidden: true,
	}
	deprecateEnableNewStateMgmt = &cli.BoolFlag{
		Name:   "enable-new-state-mgmt",
		Usage:  deprecatedUsage,
		Hidden: true,
	}
	deprecatedP2PWhitelist = &cli.StringFlag{
		Name:   "p2p-whitelist",
		Usage:  deprecatedUsage,
		Hidden: true,
	}
	deprecatedP2PBlacklist = &cli.StringFlag{
		Name:   "p2p-blacklist",
		Usage:  deprecatedUsage,
		Hidden: true,
	}
	deprecatedSchlesiTestnetFlag = &cli.BoolFlag{
		Name:   "schlesi-testnet",
		Usage:  deprecatedUsage,
		Hidden: true,
	}
	deprecateReduceAttesterStateCopies = &cli.BoolFlag{
		Name:   "reduce-attester-state-copy",
		Usage:  deprecatedUsage,
		Hidden: true,
	}
	deprecatedEnableInitSyncWeightedRoundRobin = &cli.BoolFlag{
		Name:   "enable-init-sync-wrr",
		Usage:  deprecatedUsage,
		Hidden: true,
	}
	deprecatedDisableFieldTrie = &cli.BoolFlag{
		Name:   "disable-state-field-trie",
		Usage:  deprecatedUsage,
		Hidden: true,
	}
)

var deprecatedFlags = []cli.Flag{
	deprecatedEnableKadDht,
	deprecatedWeb3ProviderFlag,
	deprecatedEnableDynamicCommitteeSubnets,
	deprecatedNoCustomConfigFlag,
	deprecatedEnableInitSyncQueue,
	deprecatedEnableFinalizedBlockRootIndexFlag,
	deprecatedScatterFlag,
	deprecatedPruneFinalizedStatesFlag,
	deprecatedOptimizeProcessEpochFlag,
	deprecatedEnableSnappyDBCompressionFlag,
	deprecatedEnableSkipSlotsCacheFlag,
	deprecatedEnablePruneBoundaryStateFlag,
	deprecatedEnableActiveIndicesCacheFlag,
	deprecatedEnableActiveCountCacheFlag,
	deprecatedEnableCustomStateSSZFlag,
	deprecatedEnableCommitteeCacheFlag,
	deprecatedEnableBLSPubkeyCacheFlag,
	deprecatedFastCommitteeAssignmentsFlag,
	deprecatedGenesisDelayFlag,
	deprecatedNewCacheFlag,
	deprecatedEnableShuffledIndexCacheFlag,
	deprecatedSaveDepositDataFlag,
	deprecatedCacheProposerIndicesFlag,
	deprecatedprotoArrayForkChoice,
	deprecatedForkchoiceAggregateAttestations,
	deprecatedEnableAttestationCacheFlag,
	deprecatedInitSyncCacheStateFlag,
	deprecatedProtectAttesterFlag,
	deprecatedProtectProposerFlag,
	deprecatedDiscv5Flag,
	deprecatedEnableSSZCache,
	deprecatedUseSpanCacheFlag,
	deprecatedDisableProtectProposerFlag,
	deprecatedDisableProtectAttesterFlag,
	deprecatedDisableInitSyncQueueFlag,
	deprecatedEnableCustomBlockHTR,
	deprecatedEnableEth1DataVoteCacheFlag,
	deprecatedAccountMetricsFlag,
	deprecatedEnableDomainDataCacheFlag,
	deprecatedEnableByteMempool,
	deprecatedBroadcastSlashingFlag,
	deprecatedDisableHistoricalDetectionFlag,
	deprecateEnableStateRefCopy,
	deprecateEnableFieldTrie,
	deprecateEnableNewStateMgmt,
	deprecatedP2PWhitelist,
	deprecatedP2PBlacklist,
	deprecatedSchlesiTestnetFlag,
	deprecateReduceAttesterStateCopies,
	deprecatedEnableInitSyncWeightedRoundRobin,
	deprecatedDisableFieldTrie,
}

// ValidatorFlags contains a list of all the feature flags that apply to the validator client.
var ValidatorFlags = append(deprecatedFlags, []cli.Flag{
	enableProtectAttesterFlag,
	enableProtectProposerFlag,
	enableStreamDuties,
	enableExternalSlasherProtectionFlag,
	disableDomainDataCacheFlag,
	waitForSyncedFlag,
}...)

// SlasherFlags contains a list of all the feature flags that apply to the slasher client.
var SlasherFlags = append(deprecatedFlags, []cli.Flag{
	enableHistoricalDetectionFlag,
	disableLookbackFlag,
}...)

// E2EValidatorFlags contains a list of the validator feature flags to be tested in E2E.
var E2EValidatorFlags = []string{
	"--wait-for-synced",
	"--enable-protect-attester",
	"--enable-protect-proposer",
	"--enable-stream-duties",
}

// BeaconChainFlags contains a list of all the feature flags that apply to the beacon-chain client.
var BeaconChainFlags = append(deprecatedFlags, []cli.Flag{
	devModeFlag,
	writeSSZStateTransitionsFlag,
	disableForkChoiceUnsafeFlag,
	disableDynamicCommitteeSubnets,
	disableSSZCache,
	initSyncVerifyEverythingFlag,
	skipBLSVerifyFlag,
	kafkaBootstrapServersFlag,
	enableBackupWebhookFlag,
	enableSlasherFlag,
	cacheFilteredBlockTreeFlag,
	disableStrictAttestationPubsubVerificationFlag,
	disableUpdateHeadPerAttestation,
	enableStateGenSigVerify,
	checkHeadState,
	enableNoiseHandshake,
	dontPruneStateStartUp,
	disableBroadcastSlashingFlag,
	disableInitSyncBatchSaveBlocks,
	waitForSyncedFlag,
	skipRegenHistoricalStates,
	disableInitSyncWeightedRoundRobin,
	disableStateRefCopy,
	disableNewStateMgmt,
	disableReduceAttesterStateCopy,
	disableGRPCConnectionLogging,
<<<<<<< HEAD
	phase1,
=======
	attestationAggregationStrategy,
	forceMaxCoverAttestationAggregation,
>>>>>>> 374a84d5
}...)

// E2EBeaconChainFlags contains a list of the beacon chain feature flags to be tested in E2E.
var E2EBeaconChainFlags = []string{
	"--cache-filtered-block-tree",
	"--enable-state-gen-sig-verify",
	"--check-head-state",
	"--attestation-aggregation-strategy=max_cover",
	"--dev",
}<|MERGE_RESOLUTION|>--- conflicted
+++ resolved
@@ -151,11 +151,10 @@
 		Name:  "disable-grpc-connection-logging",
 		Usage: "Disables displaying logs for newly connected grpc clients",
 	}
-<<<<<<< HEAD
 	phase1 = &cli.BoolFlag{
 		Name:  "phase1",
 		Usage: "Start beacon node in phase 1 mode",
-=======
+	}
 	attestationAggregationStrategy = &cli.StringFlag{
 		Name:  "attestation-aggregation-strategy",
 		Usage: "Which strategy to use when aggregating attestations, one of: naive, max_cover.",
@@ -164,7 +163,6 @@
 	forceMaxCoverAttestationAggregation = &cli.BoolFlag{
 		Name:  "attestation-aggregation-force-maxcover",
 		Usage: "When enabled, forces --attestation-aggregation-strategy=max_cover setting.",
->>>>>>> 374a84d5
 	}
 )
 
@@ -542,12 +540,9 @@
 	disableNewStateMgmt,
 	disableReduceAttesterStateCopy,
 	disableGRPCConnectionLogging,
-<<<<<<< HEAD
 	phase1,
-=======
 	attestationAggregationStrategy,
 	forceMaxCoverAttestationAggregation,
->>>>>>> 374a84d5
 }...)
 
 // E2EBeaconChainFlags contains a list of the beacon chain feature flags to be tested in E2E.

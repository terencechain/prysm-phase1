--- conflicted
+++ resolved
@@ -54,14 +54,11 @@
 	NewStateMgmt                               bool // NewStateMgmt enables the new state mgmt service.
 	WaitForSynced                              bool // WaitForSynced uses WaitForSynced in validator startup to ensure it can communicate with the beacon node as soon as possible.
 	ReduceAttesterStateCopy                    bool // ReduceAttesterStateCopy reduces head state copies for attester rpc.
-<<<<<<< HEAD
 	Phase1                                     bool // Phase1 starts beacon node in phase 1 mode.
-=======
 	EnableAccountsV2                           bool // EnableAccountsV2 for Prysm validator clients.
 	BatchBlockVerify                           bool // BatchBlockVerify performs batched verification of block batches that we receive when syncing.
 	InitSyncVerbose                            bool // InitSyncVerbose logs every processed block during initial syncing.
 	EnableFinalizedDepositsCache               bool // EnableFinalizedDepositsCache enables utilization of cached finalized deposits.
->>>>>>> 27577bc3
 
 	// DisableForkChoice disables using LMD-GHOST fork choice to update
 	// the head of the chain based on attestations and instead accepts any valid received block

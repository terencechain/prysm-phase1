package spectest

import (
	"encoding/hex"
	"path"
	"testing"

	"github.com/prysmaticlabs/prysm/shared/featureconfig"

	"github.com/ghodss/yaml"
	"github.com/prysmaticlabs/prysm/shared/bls"
	"github.com/prysmaticlabs/prysm/shared/bls/iface"
	"github.com/prysmaticlabs/prysm/shared/bytesutil"
	"github.com/prysmaticlabs/prysm/shared/testutil"
	"github.com/prysmaticlabs/prysm/shared/testutil/require"
)

func TestAggregateVerifyYaml(t *testing.T) {
<<<<<<< HEAD
	t.Skip("Skipping for phase 1")
=======
	flags := &featureconfig.Flags{}
	reset := featureconfig.InitWithReset(flags)
	t.Run("herumi", testAggregateVerifyYaml)
	reset()

	flags.EnableBlst = true
	reset = featureconfig.InitWithReset(flags)
	t.Run("blst", testAggregateVerifyYaml)
	reset()
}

func testAggregateVerifyYaml(t *testing.T) {
>>>>>>> 282f3eec
	testFolders, testFolderPath := testutil.TestFolders(t, "general", "bls/aggregate_verify/small")

	for i, folder := range testFolders {
		t.Run(folder.Name(), func(t *testing.T) {
			file, err := testutil.BazelFileBytes(path.Join(testFolderPath, folder.Name(), "data.yaml"))
			require.NoError(t, err)
			test := &AggregateVerifyTest{}
			require.NoError(t, yaml.Unmarshal(file, test))
			pubkeys := make([]iface.PublicKey, 0, len(test.Input.Pubkeys))
			msgs := make([][32]byte, 0, len(test.Input.Messages))
			for _, pubKey := range test.Input.Pubkeys {
				pkBytes, err := hex.DecodeString(pubKey[2:])
				require.NoError(t, err)
				pk, err := bls.PublicKeyFromBytes(pkBytes)
				require.NoError(t, err)
				pubkeys = append(pubkeys, pk)
			}
			for _, msg := range test.Input.Messages {
				msgBytes, err := hex.DecodeString(msg[2:])
				require.NoError(t, err)
				require.Equal(t, 32, len(msgBytes))
				msgs = append(msgs, bytesutil.ToBytes32(msgBytes))
			}
			sigBytes, err := hex.DecodeString(test.Input.Signature[2:])
			require.NoError(t, err)
			sig, err := bls.SignatureFromBytes(sigBytes)
			if err != nil {
				if test.Output == false {
					return
				}
				t.Fatalf("Cannot unmarshal input to signature: %v", err)
			}

			verified := sig.AggregateVerify(pubkeys, msgs)
			if verified != test.Output {
				t.Fatalf("Signature does not match the expected verification output. "+
					"Expected %#v but received %#v for test case %d", test.Output, verified, i)
			}
		})
	}
}<|MERGE_RESOLUTION|>--- conflicted
+++ resolved
@@ -16,9 +16,8 @@
 )
 
 func TestAggregateVerifyYaml(t *testing.T) {
-<<<<<<< HEAD
 	t.Skip("Skipping for phase 1")
-=======
+
 	flags := &featureconfig.Flags{}
 	reset := featureconfig.InitWithReset(flags)
 	t.Run("herumi", testAggregateVerifyYaml)
@@ -31,7 +30,6 @@
 }
 
 func testAggregateVerifyYaml(t *testing.T) {
->>>>>>> 282f3eec
 	testFolders, testFolderPath := testutil.TestFolders(t, "general", "bls/aggregate_verify/small")
 
 	for i, folder := range testFolders {

--- conflicted
+++ resolved
@@ -16,9 +16,8 @@
 )
 
 func TestFastAggregateVerifyYaml(t *testing.T) {
-<<<<<<< HEAD
 	t.Skip("Skipping for phase 1")
-=======
+
 	flags := &featureconfig.Flags{}
 	reset := featureconfig.InitWithReset(flags)
 	t.Run("herumi", testFastAggregateVerifyYaml)
@@ -31,7 +30,6 @@
 }
 
 func testFastAggregateVerifyYaml(t *testing.T) {
->>>>>>> 282f3eec
 	testFolders, testFolderPath := testutil.TestFolders(t, "general", "bls/fast_aggregate_verify/small")
 
 	for i, folder := range testFolders {

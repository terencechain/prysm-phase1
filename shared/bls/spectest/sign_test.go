--- conflicted
+++ resolved
@@ -17,9 +17,8 @@
 )
 
 func TestSignMessageYaml(t *testing.T) {
-<<<<<<< HEAD
 	t.Skip("Skipping for phase 1")
-=======
+
 	flags := &featureconfig.Flags{}
 	reset := featureconfig.InitWithReset(flags)
 	t.Run("herumi", testSignMessageYaml)
@@ -32,7 +31,6 @@
 }
 
 func testSignMessageYaml(t *testing.T) {
->>>>>>> 282f3eec
 	testFolders, testFolderPath := testutil.TestFolders(t, "general", "bls/sign/small")
 
 	for i, folder := range testFolders {
